--- conflicted
+++ resolved
@@ -3,9 +3,6 @@
 
 
 class UnknownArg(QuantdbError):
-<<<<<<< HEAD
-    """url query parameter unknown"""
-=======
     """ url query parameter unknown """
 
 
@@ -14,5 +11,4 @@
 
 
 class BadValue(QuantdbError):
-    """ url query parameter contained a malformed value """
->>>>>>> 55a868a3
+    """ url query parameter contained a malformed value """