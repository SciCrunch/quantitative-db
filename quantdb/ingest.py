import json
import pathlib
import sys
from collections import defaultdict

import requests
from sparcur import objects as sparcur_objects  # register pathmeta type
# FIXME sparcur dependencies, or keep ingest separate
from sparcur.utils import fromJson
from sqlalchemy import create_engine
from sqlalchemy.dialects.postgresql import JSONB
from sqlalchemy.orm import Session
from sqlalchemy.sql import bindparam
<<<<<<< HEAD
from sqlalchemy.sql import text as sql_text
=======
# FIXME sparcur dependencies, or keep ingest separate
from sparcur.utils import fromJson
from sparcur.paths import Path
from sparcur import objects as sparcur_objects  # register pathmeta type
from quantdb.utils import log, dbUri, isoformat
>>>>>>> 077bbd2c

from quantdb.utils import dbUri, isoformat, log

######### start database interaction section


log = log.getChild("ingest")

try:
    if get_ipython().__class__.__name__ == "ZMQInteractiveShell":
        import sys  # FIXME hack that should be in jupyter-repl env or something

        sys.breakpointhook = lambda: None
except NameError:
    pass


# from interlex.core import getName
class getName:
    class MyBool:
        """python is dumb"""

    def __init__(self):
        self.counter = -1
        self.value_to_name = {}

    def valueCheck(self, value):
        if isinstance(value, dict):
            value = hash(
                frozenset(
                    (
                        k,
                        (
                            self.valueCheck(v)
                            if isinstance(v, list) or isinstance(v, dict)
                            else v
                        ),
                    )
                    for k, v in value.items()
                )
            )
        elif isinstance(value, list):
            value = tuple(self.valueCheck(e) for e in value)
        elif isinstance(value, bool):
            value = self.MyBool, value
        else:
            pass

        return value

    def __call__(self, value, type=None):
        value = self.valueCheck(value)
        if type is not None and (value, type) in self.value_to_name:
            return self.value_to_name[value, type]
        elif type is None and value in self.value_to_name:
            return self.value_to_name[value]
        else:
            self.counter += 1
            name = "v" + str(self.counter)

            if type is None:
                self.value_to_name[value] = name
            else:
                self.value_to_name[value, type] = name

            return name


# from interlex.core import makeParamsValues
def makeParamsValues(
    *value_sets, constants=tuple(), types=tuple(), row_types=tuple()
):
    # TODO variable sized records and
    # common value names
    if constants and not all(":" in c for c in constants):
        raise ValueError(
            f"All constants must pass variables in via params {constants}"
        )

    getname = getName()

    params = {}
    if types:
        bindparams = []
        itertypes = (t for ts in types for t in ts)

    elif row_types:
        bindparams = []

    for i, values in enumerate(value_sets):
        # proto_params doesn't need to be a dict
        # values will be reduced when we create params as a dict
        if row_types:
            proto_params = [
                (
                    tuple(
                        getname(value, type=t)
                        for value, t in zip(row, row_types)
                    ),
                    row,
                )
                for row in values
            ]
        else:
            proto_params = [
                (tuple(getname(value) for value in row), row) for row in values
            ]

        values_template = ", ".join(
            "("
            + ", ".join(constants + tuple(":" + name for name in names))
            + ")"
            for names, _ in proto_params
        )
        yield values_template
        if row_types:
            _done = set()
            for names, values in proto_params:
                for name, value, type in zip(names, values, row_types):
                    params[name] = value
                    if type is not None and name not in _done:
                        bindparams.append(bindparam(name, type_=type))
        else:
            for names, values in proto_params:
                for name, value in zip(names, values):
                    params[name] = value
                    if types:
                        maybe_type = next(itertypes)
                        if maybe_type is not None:
                            bindparams.append(bindparam(name, type_=maybe_type))

    yield params
    if types or row_types:
        yield bindparams  # TODO not sure if there are dupes here


"""
l left
r right
c cardiac not left or right but a branch on its own FIXME might be for central for esophageal
a anterior
p posterior

c cervical
t throacic
a abdominal
"""
sam_ordering = {
<<<<<<< HEAD
    "l": 0,  # left
    "r": 0,  # right
    "c": 0,  # cardiac safe to keep at zero since the c index usually come after t
    "a": 1,  # anterior abdominal
    "p": 1,  # posterior abdominal
=======
    'l': 0,  # left
    'r': 0,  # right
    'c': 1,  # central +cardiac safe to keep at zero since the c index usually come after t+ FIXME means central so it is where both sides merge so have to redo the ordering which will force a v2
    'a': 2,  # anterior
    'p': 2,  # posterior
>>>>>>> 077bbd2c
}
seg_ordering = {
    "c": 0,  # cervical
    "t": 1,  # thoracic
    "a": 2,  # abdominal
}


def anat_index(sample):
    # count the number of distinct values less than a given integer
    # create the map

    sam, sam_id, seg, seg_id = sample.split("-")
    # FIXME bad becase left and right are unstable and we don't care about this, we just want relative to max possible
    # don't do this with sort
    sam_ind = sam_ordering[sam_id]
    for k, v in seg_ordering.items():
        if seg_id.startswith(k):
            prefix = k
            seg_ind = v
            break
    else:
        if sam_id == "c":
            # print('c sample', sample)
            # rest = int(''.join(_ for _ in seg_id if _.isdigit()))
            rest = int(seg_id[:-1])
            suffix = int(seg_id[-1].encode().hex())
            return sam_ind, 0, rest, suffix
        else:
            msg = f"unknown seg {sample}"
            print(msg)  # FIXME TODO logging
            # raise ValueError(msg)
            # return int(f'{sam_ind}000')
            return sam_ind, 0, 0, 0

    rest = int(
        seg_id[len(prefix) :]
    )  # FIXME this convention is not always followed
    comps = sam_ind, seg_ind, rest, 0
    # return int(f'{sam_ind}{seg_ind}{rest:0>2d}')
    return comps


def pps(path_structure):
    if len(path_structure) == 6:
        # FIXME utter hack
        top, subject, sam_1, segment, modality, file = path_structure
<<<<<<< HEAD
        p1 = (
            sam_1,
            subject,
        )  # child, parent to match db convention wasDerivedFrom
        p2 = segment, sam_1
        return {
            "parents": (p1, p2),
            "subject": subject,
            "sample": segment,
            "modality": modality,
            # note that because we do not convert to a single value we cannot include raw_anat_index in the qdb but that's ok
            "raw_anat_index_v1": anat_index(segment),
        }
=======
    elif len(path_structure) == 5:
        top, subject, sam_1, segment, file = path_structure
        modality = None  # FIXME from metadata sample id
        if file.endswith('.jpx') and ('9um' in file or '36um' in file):
            modality = 'microct'
        else:
            raise NotImplementedError(path_structure)
    else:
        raise NotImplementedError(path_structure)

    p1 = sam_1, subject  # child, parent to match db convention wasDerivedFrom
    p2 = segment, sam_1
    return {
        'parents': (p1, p2),
        'subject': subject,
        'sample': segment,
        'modality': modality,
        # note that because we do not convert to a single value we cannot include raw_anat_index in the qdb but that's ok
        'raw_anat_index_v2': anat_index(segment),
    }


def pps123(path_structure):
    if len(path_structure) == 4:
        dp, sub, sam, file = path_structure
>>>>>>> 077bbd2c
    else:
        breakpoint()
        raise NotImplementedError(path_structure)

    subject = sub
    sample = f'sam-{sub}_{sam}'
    p1 = sample, subject
    return {
        'parents': (p1,),
        'subject': subject,
        'sample': sample,
        }


def ext_pmeta(j, _pps=pps):
    out = {}
<<<<<<< HEAD
    out["dataset"] = j["dataset_id"]
    out["object"] = j["remote_id"]
    out["file_id"] = (
        j["file_id"] if "file_id" in j else int(j["uri_api"].rsplit("/")[-1])
    )  # XXX old pathmeta schema that didn't include file id
    ps = pathlib.Path(j["dataset_relative_path"]).parts
    [p for p in ps if p.startswith("sub-") or p.startswith("sam-")]
    out.update(pps(ps))
=======
    out['dataset'] = j['dataset_id']
    out['object'] = j['remote_id']
    out['file_id'] = j['file_id'] if 'file_id' in j else int(j['uri_api'].rsplit('/')[-1])  # XXX old pathmeta schema that didn't include file id
    ps = pathlib.Path(j['dataset_relative_path']).parts
    [p for p in ps if p.startswith('sub-') or p.startswith('sam-')]
    out.update(_pps(ps))
>>>>>>> 077bbd2c
    return out


def ext_pmeta123(j):
    return ext_pmeta(j, _pps=pps123)


class Queries:
    def __init__(self, session):
        self.session = session

    def address_from_fadd_type_fadd(self, fadd_type, fadd):
        # FIXME multi etc.
        res = [
            i
            for i, in self.session.execute(
                sql_text(
                    "select * from address_from_fadd_type_fadd(:fadd_type, :fadd)"
                ),
                dict(fadd_type=fadd_type, fadd=fadd),
            )
        ]
        if res:
            return res[0]

    def desc_inst_from_label(self, label):
        # FIXME multi etc.
        res = [
            i
            for i, in self.session.execute(
                sql_text("select * from desc_inst_from_label(:label)"),
                dict(label=label),
            )
        ]
        if res:
            return res[0]

    def desc_quant_from_label(self, label):
        # FIXME multi etc.
        res = [
            i
            for i, in self.session.execute(
                sql_text("select * from desc_quant_from_label(:label)"),
                dict(label=label),
            )
        ]
        if res:
            return res[0]

    def desc_cat_from_label_domain_label(self, label, domain_label):
        # FIXME multi etc.
        res = [
            i
            for i, in self.session.execute(
                sql_text(
                    "select * from desc_cat_from_label_domain_label(:label, :domain_label)"
                ),
                dict(label=label, domain_label=domain_label),
            )
        ]
        if res:
            return res[0]

    def cterm_from_label(self, label):
        # FIXME multi etc.
        res = [
            i
            for i, in self.session.execute(
                sql_text("select * from cterm_from_label(:label)"),
                dict(label=label),
            )
        ]
        if res:
            return res[0]

    def insts_from_dataset_ids(self, dataset, ids):
        return list(
            self.session.execute(
                sql_text(
                    "select * from insts_from_dataset_ids(:dataset, :ids)"
                ),
                dict(dataset=dataset, ids=ids),
            )
        )


class InternalIds:
    def set_desc_quant_from_label(self, label: str, desctriptor: str):
        self.__setattr__(label, desctriptor)

    def __init__(self, queries) -> None:

        q = queries
        self._q = queries

        self.addr_suid = q.address_from_fadd_type_fadd(
            "tabular-header", "id_sub"
        )
        self.addr_said = q.address_from_fadd_type_fadd(
            "tabular-header", "id_sam"
        )
        self.addr_spec = q.address_from_fadd_type_fadd(
            "tabular-header", "species"
        )
        self.addr_saty = q.address_from_fadd_type_fadd(
            "tabular-header", "sample_type"
        )
        self.addr_faid = q.address_from_fadd_type_fadd(
            "tabular-header", "fascicle"
        )  # for REVA ft

        self.addr_tmod = q.address_from_fadd_type_fadd(
            "tabular-header", "modality"
        )
        # addr_trai = address_from_fadd_type_fadd('tabular-header', 'raw_anat_index')
        # addr_tnai = address_from_fadd_type_fadd('tabular-header', 'norm_anat_index')
        # addr_context = address_from_fadd_type_fadd('context', '#/path-metadata/{index of match remote_id}/dataset_relative_path')  # XXX this doesn't do what we want, I think what we really would want in these contexts are objects_internal that reference the file system state for a given updated snapshot, that is the real "object" that corresponds to the path-metadata.json that we are working from

        # addr_jpmod = address_from_fadd_type_fadd('json-path-with-types', '#/#int/modality')
        # addr_jprai = address_from_fadd_type_fadd('json-path-with-types', '#/#int/anat_index')
        # addr_jpnai = address_from_fadd_type_fadd('json-path-with-types', '#/#int/norm_anat_index')

        self.addr_jpdrp = q.address_from_fadd_type_fadd(
            "json-path-with-types",
            "#/path-metadata/data/#int/dataset_relative_path",
        )

        # XXX these are more accurate if opaque
<<<<<<< HEAD
        self.addr_jpmod = q.address_from_fadd_type_fadd(
            "json-path-with-types",
            "#/path-metadata/data/#int/dataset_relative_path#derive-modality",
        )
        # addr_jprai = address_from_fadd_type_fadd('json-path-with-types', '#/path-metadata/data/#int/dataset_relative_path#derive-raw-anat-index')
        self.addr_jpnai = q.address_from_fadd_type_fadd(
            "json-path-with-types",
            "#/path-metadata/data/#int/dataset_relative_path#derive-norm-anat-index-v1",
        )
        self.addr_jpnain = q.address_from_fadd_type_fadd(
            "json-path-with-types",
            "#/path-metadata/data/#int/dataset_relative_path#derive-norm-anat-index-v1-min",
        )
        self.addr_jpnaix = q.address_from_fadd_type_fadd(
            "json-path-with-types",
            "#/path-metadata/data/#int/dataset_relative_path#derive-norm-anat-index-v1-max",
        )
        self.addr_jpsuid = q.address_from_fadd_type_fadd(
            "json-path-with-types",
            "#/path-metadata/data/#int/dataset_relative_path#derive-subject-id",
        )
        self.addr_jpsaid = q.address_from_fadd_type_fadd(
            "json-path-with-types",
            "#/path-metadata/data/#int/dataset_relative_path#derive-sample-id",
        )

        self.addr_jpspec = q.address_from_fadd_type_fadd(
            "json-path-with-types", "#/local/tom-made-it-up/species"
        )
        self.addr_jpsaty = q.address_from_fadd_type_fadd(
            "json-path-with-types", "#/local/tom-made-it-up/sample_type"
        )

        # future version when we actually have the metadata files
        # addr_jpmod = address_from_fadd_type_fadd('json-path-with-types', '#/curation-export/manifest/#int/modality')
        # addr_jprai = address_from_fadd_type_fadd('json-path-with-types', '#/curation-export/samples/#int/raw_anat_index')
        # addr_jpnai = address_from_fadd_type_fadd('json-path-with-types', '#/curation-export/samples/#int/norm_anat_index')
        # addr_jpsuid = address_from_fadd_type_fadd('json-path-with-types', '#/curation-export/subjects/#int/id_sub')
        # addr_jpsaid = address_from_fadd_type_fadd('json-path-with-types', '#/curation-export/samples/#int/id_sam')

        self.addr_const_null = q.address_from_fadd_type_fadd("constant", None)

        # qd_rai = desc_quant_from_label('reva ft sample anatomical location distance index raw')
        self.qd_nai = q.desc_quant_from_label(
            "reva ft sample anatomical location distance index normalized v1"
        )
        self.qd_nain = q.desc_quant_from_label(
            "reva ft sample anatomical location distance index normalized v1 min"
        )
        self.qd_naix = q.desc_quant_from_label(
            "reva ft sample anatomical location distance index normalized v1 max"
        )

        self.cd_mod = q.desc_cat_from_label_domain_label(
            "hasDataAboutItModality", None
        )
        self.cd_bot = q.desc_cat_from_label_domain_label(
            "bottom", None
        )  # we just need something we can reference that points to null so we can have a refernce to all the objects

        self.id_human = q.desc_inst_from_label("human")
        self.id_nerve = q.desc_inst_from_label("nerve")
        self.id_nerve_volume = q.desc_inst_from_label("nerve-volume")
        self.luid = {
            "human": self.id_human,
            "nerve": self.id_nerve,
            "nerve-volume": self.id_nerve_volume,
=======
        self.addr_jpmod = q.address_from_fadd_type_fadd('json-path-with-types', '#/path-metadata/data/#int/dataset_relative_path#derive-modality')
        #addr_jprai = address_from_fadd_type_fadd('json-path-with-types', '#/path-metadata/data/#int/dataset_relative_path#derive-raw-anat-index')
        self.addr_jpnai1 = q.address_from_fadd_type_fadd('json-path-with-types', '#/path-metadata/data/#int/dataset_relative_path#derive-norm-anat-index-v1')
        self.addr_jpnain1 = q.address_from_fadd_type_fadd('json-path-with-types', '#/path-metadata/data/#int/dataset_relative_path#derive-norm-anat-index-v1-min')
        self.addr_jpnaix1 = q.address_from_fadd_type_fadd('json-path-with-types', '#/path-metadata/data/#int/dataset_relative_path#derive-norm-anat-index-v1-max')
        self.addr_jpnai = q.address_from_fadd_type_fadd('json-path-with-types', '#/path-metadata/data/#int/dataset_relative_path#derive-norm-anat-index-v2')
        self.addr_jpnain = q.address_from_fadd_type_fadd('json-path-with-types', '#/path-metadata/data/#int/dataset_relative_path#derive-norm-anat-index-v2-min')
        self.addr_jpnaix = q.address_from_fadd_type_fadd('json-path-with-types', '#/path-metadata/data/#int/dataset_relative_path#derive-norm-anat-index-v2-max')
        self.addr_jpsuid = q.address_from_fadd_type_fadd('json-path-with-types', '#/path-metadata/data/#int/dataset_relative_path#derive-subject-id')
        self.addr_jpsaid = q.address_from_fadd_type_fadd('json-path-with-types', '#/path-metadata/data/#int/dataset_relative_path#derive-sample-id')

        self.addr_jpspec = q.address_from_fadd_type_fadd('json-path-with-types', '#/local/tom-made-it-up/species')
        self.addr_jpsaty = q.address_from_fadd_type_fadd('json-path-with-types', '#/local/tom-made-it-up/sample_type')

        # future version when we actually have the metadata files
        #addr_jpmod = address_from_fadd_type_fadd('json-path-with-types', '#/curation-export/manifest/#int/modality')
        #addr_jprai = address_from_fadd_type_fadd('json-path-with-types', '#/curation-export/samples/#int/raw_anat_index')
        #addr_jpnai = address_from_fadd_type_fadd('json-path-with-types', '#/curation-export/samples/#int/norm_anat_index')
        #addr_jpsuid = address_from_fadd_type_fadd('json-path-with-types', '#/curation-export/subjects/#int/id_sub')
        #addr_jpsaid = address_from_fadd_type_fadd('json-path-with-types', '#/curation-export/samples/#int/id_sam')

        self.addr_const_null = q.address_from_fadd_type_fadd('constant', None)

        #qd_rai = desc_quant_from_label('reva ft sample anatomical location distance index raw')
        self.qd_nai1 = q.desc_quant_from_label('reva ft sample anatomical location distance index normalized v1')
        self.qd_nain1 = q.desc_quant_from_label('reva ft sample anatomical location distance index normalized v1 min')
        self.qd_naix1 = q.desc_quant_from_label('reva ft sample anatomical location distance index normalized v1 max')

        self.qd_nai = q.desc_quant_from_label('reva ft sample anatomical location distance index normalized v2')
        self.qd_nain = q.desc_quant_from_label('reva ft sample anatomical location distance index normalized v2 min')
        self.qd_naix = q.desc_quant_from_label('reva ft sample anatomical location distance index normalized v2 max')

        self.cd_mod = q.desc_cat_from_label_domain_label('hasDataAboutItModality', None)
        self.cd_obj = q.desc_cat_from_label_domain_label('hasAssociatedObject', None)
        self.cd_bot = q.desc_cat_from_label_domain_label('bottom', None)  # we just need something we can reference that points to null so we can have a refernce to all the objects, XXX but it can't actually be bottom because bottom by definition relates no entities

        self.id_human = q.desc_inst_from_label('human')
        self.id_nerve = q.desc_inst_from_label('nerve')
        self.id_nerve_volume = q.desc_inst_from_label('nerve-volume')
        self.id_nerve_cross_section = q.desc_inst_from_label('nerve-cross-section')
        self.luid = {
            'human': self.id_human,
            'nerve': self.id_nerve,
            'nerve-volume': self.id_nerve_volume,
            'nerve-cross-section': self.id_nerve_cross_section,
>>>>>>> 077bbd2c
        }

        self.ct_mod = q.cterm_from_label("microct")  # lol ct ct
        self.ct_hack = q.cterm_from_label("hack-associate-some-value")
        self.luct = {
            "ct-hack": self.ct_hack,
            "microct": self.ct_mod,
        }

        # Fascicles
        # F


class Inserts:
    # TODO
    pass


<<<<<<< HEAD
def ingest(
    dataset_uuid,
    extract_fun,
    session,
    commit=False,
    dev=False,
    values_args: list | None = None,
):
    """generic ingest workflow
    this_dataset_updated_uuid might not be needed in future,
    add a kwarg to control it maybe?
=======
def ingest(dataset_uuid, extract_fun, session, commit=False, dev=False, values_args=None, **kwargs):
    """ generic ingest workflow
        this_dataset_updated_uuid might not be needed in future,
        add a kwarg to control it maybe?
>>>>>>> 077bbd2c
    """

    ocdn = " ON CONFLICT DO NOTHING" if dev else ""

    if extract_fun is None and values_args is None:
<<<<<<< HEAD
        raise TypeError("need one of extract_fun or values_args")

    (
        updated_transitive,
        values_objects,
        values_dataset_object,
        make_values_instances,
        make_values_parents,
        make_void,
        make_vocd,
        make_voqd,
        make_values_cat,
        make_values_quant,
    ) = (
        extract_fun(dataset_uuid) if values_args is None else values_args
    )
=======
        raise TypeError('need one of extract_fun or values_args')

    (updated_transitive, values_objects, values_dataset_object,
     make_values_instances, make_values_parents,
     make_void, make_vocd, make_voqd, make_values_cat, make_values_quant
     ) = extract_fun(dataset_uuid, **kwargs) if values_args is None else values_args
>>>>>>> 077bbd2c

    q = Queries(session)
    i = InternalIds(q)

    # no dependencies to generate, but insert has to come after the dataset has been inserted (minimally)
    values_instances = make_values_instances(i)

    res0 = session.execute(
        sql_text(
            "INSERT INTO objects (id, id_type) VALUES (:id, :id_type) ON CONFLICT DO NOTHING"
        ),
        dict(id=dataset_uuid, id_type="dataset"),
    )

    # oh dear https://stackoverflow.com/questions/34708509/how-to-use-returning-with-on-conflict-in-postgresql
    res1 = session.execute(
        sql_text(
            "WITH ins AS (INSERT INTO objects_internal (type, dataset, updated_transitive, label) VALUES ('path-metadata', :dataset, :updated_transitive, :label) ON CONFLICT DO NOTHING RETURNING id) SELECT id FROM ins UNION ALL SELECT id FROM objects_internal WHERE type = 'path-metadata' AND dataset = :dataset AND updated_transitive = :updated_transitive"
        ),  # TODO see whether we actually need union all here or whether union by itself is sufficient
        dict(
            dataset=dataset_uuid,
            updated_transitive=updated_transitive,
            label=f"test-load-for-f001 {isoformat(updated_transitive)}",
        ),
    )

    # it is better to use this approach for all top down information
    # just assume that it is coming from some combination of the metadata files and the file system
    # and leave it at that, prov can be chased down later if needed
    this_dataset_updated_uuid = [_ for _, in res1][0]
    void = make_void(this_dataset_updated_uuid, i)
    vocd = make_vocd(this_dataset_updated_uuid, i)
    voqd = make_voqd(this_dataset_updated_uuid, i)

    res1_1 = session.execute(
        sql_text(
            "INSERT INTO objects (id, id_type, id_internal) VALUES (:id, :id_type, :id) ON CONFLICT DO NOTHING"
        ),  # FIXME bad ocdn here
        dict(id=this_dataset_updated_uuid, id_type="quantdb"),
    )

    vt, params = makeParamsValues(values_objects)
    session.execute(
        sql_text(
            f"INSERT INTO objects (id, id_type, id_file) VALUES {vt}{ocdn}"
        ),
        params,
    )

    vt, params = makeParamsValues(values_dataset_object)
    session.execute(
        sql_text(
            f"INSERT INTO dataset_object (dataset, object) VALUES {vt}{ocdn}"
        ),
        params,
    )

    vt, params = makeParamsValues(values_instances)
    session.execute(
        sql_text(
            f"INSERT INTO values_inst (dataset, id_formal, type, desc_inst, id_sub, id_sam) VALUES {vt}{ocdn}"
        ),
        params,
    )

    # inserts that depend on instances having already been inserted
    ilt = q.insts_from_dataset_ids(
        dataset_uuid, [f for d, f, *rest in values_instances]
    )
    luinst = {(str(dataset), id_formal): id for id, dataset, id_formal in ilt}
    values_parents = make_values_parents(luinst)
    values_cv = make_values_cat(this_dataset_updated_uuid, i, luinst)
    values_qv = make_values_quant(this_dataset_updated_uuid, i, luinst)

    vt, params = makeParamsValues(values_parents)
    session.execute(
        sql_text(f"INSERT INTO instance_parent VALUES {vt}{ocdn}"), params
    )

    vt, params = makeParamsValues(void)
    session.execute(
        sql_text(
            f"INSERT INTO obj_desc_inst (object, desc_inst, addr_field, addr_desc_inst) VALUES {vt}{ocdn}"
        ),
        params,
    )

<<<<<<< HEAD
    vt, params = makeParamsValues(vocd)
    session.execute(
        sql_text(
            f"INSERT INTO obj_desc_cat (object, desc_cat, addr_field) VALUES {vt}{ocdn}"
        ),
        params,
    )

    vt, params = makeParamsValues(voqd)
    session.execute(
        sql_text(
            f"INSERT INTO obj_desc_quant (object, desc_quant, addr_field) VALUES {vt}{ocdn}"
        ),
        params,
    )

    vt, params = makeParamsValues(values_cv)
    session.execute(
        sql_text(
            f"INSERT INTO values_cat (value_open, value_controlled, object, desc_inst, desc_cat, instance) VALUES {vt}{ocdn}"
        ),
        params,
    )

    vt, params, bindparams = makeParamsValues(
        # FIXME LOL the types spec here is atrocious ... but it does work ...
        # XXX and barring the unfortunate case, which we have now encountered  where
        # now fixed in the local impl
        values_qv,
        row_types=(None, None, None, None, None, JSONB),
    )

    t = sql_text(
        f"INSERT INTO values_quant (value, object, desc_inst, desc_quant, instance, value_blob) VALUES {vt}{ocdn}"
    )
    tin = t.bindparams(*bindparams)
    session.execute(tin, params)
=======
    if vocd:
        vt, params = makeParamsValues(vocd)
        session.execute(sql_text(f'INSERT INTO obj_desc_cat (object, desc_cat, addr_field) VALUES {vt}{ocdn}'), params)

    if voqd:
        vt, params = makeParamsValues(voqd)
        session.execute(sql_text(f'INSERT INTO obj_desc_quant (object, desc_quant, addr_field) VALUES {vt}{ocdn}'), params)

    if values_cv:
        vt, params = makeParamsValues(values_cv)
        session.execute(sql_text(f'INSERT INTO values_cat (value_open, value_controlled, object, desc_inst, desc_cat, instance) VALUES {vt}{ocdn}'), params)

    if values_qv:
        vt, params, bindparams = makeParamsValues(
            # FIXME LOL the types spec here is atrocious ... but it does work ...
            # XXX and barring the unfortunate case, which we have now encountered  where
            # now fixed in the local impl
            values_qv, row_types=(None, None, None, None, None, JSONB))

        t = sql_text(f'INSERT INTO values_quant (value, object, desc_inst, desc_quant, instance, value_blob) VALUES {vt}{ocdn}')
        tin = t.bindparams(*bindparams)
        session.execute(tin, params)
>>>>>>> 077bbd2c

    if commit:
        session.commit()


<<<<<<< HEAD
def sample_id_from_package_uuid(package_uuid):
    raise NotImplementedError("TODO")
    return sample_id


def sub_id_from_sam_id(sample_id):
    raise NotImplementedError("TODO")
    return subject_id


def rows_from_package_uuid(package_uuid):
    raise NotImplementedError("TODO")
    return rows


def map_addresses(table_header, package_addresses):
    raise NotImplementedError("TODO")
    return defined_columns


def extract_reva_ft_tabular(
    dataset_uuid: str, package_uuid: str, package_addresses: str, sample_id=None
):
    # TODO: Troy
    # worst case derivtive files might need a manual assertion linking to sample
    sample_id = sample_id_from_package_uuid(
        package_uuid
    )  # look a the file hierarchy and find the sample
    subject_id = sub_id_from_sam_id(sample_id)
    rows = rows_from_package_uuid(package_uuid)
    instances = []
    values = []
    defined_columns = map_addresses(rows[0], package_addresses)
    for row in rows[1:]:
        subthing_id = row[1]  # change to "fascicle"
        # might need another factor when coming from microct virtual sections if it is not in the spreadsheet
        formal_id = sample_id + subthing_id
        instances.append(
            {
                "dataset": dataset_uuid,
                "id_formal": formal_id,
                "type": "below",
                "desc_inst": "fascicle-cross-section",
                "id_sub": subject_id,
                "id_sam": sample_id,
            }
        )
        # for column_name, column_index in defined_columns:

    # TODO return the make functions that match those produced by extract_fun in ingest
    # return (
    #     updated_transitive,
    #     values_objects,
    #     values_dataset_object,
    #     make_values_instances,
    #     make_values_parents,
    #     make_void,
    #     make_vocd,
    #     make_voqd,
    #     make_values_cat,
    #     make_values_quant,
    # )


def make_descriptors_etc_reva_ft_tabular():
    # the things we need to insert as part of the specification of the schema for the files we are ingesting

    # aspect
    need_aspects = [
        "area",
        "diameter",
    ]

    # unit
    units = [
        "um",
        "pixel",
    ]

    # quantitative descriptors
    need_qd = [
        "fascicle cross section diameter um",
        "fascicle cross section diameter um min",
        "fascicle cross section diameter um max",
        # TODO: add more here
    ]

    q = Queries(session)
    i = InternalIds(q)

    # TODO properly query to find existing or add new quantitative descriptors
    # query descriptors?

    # OR put them in inserts.sql
    # insert descripters?

    # addresses
    column_name_qd_mapping = [
        # ('fascicle'),  # covered in the values_inst
        ("area", i.area),
        (
            "longest_diameter",
            i.longest_diameter,
        ),  # TODO: fascicle cross section diameter unit max
        (
            "shortest_diameter",
            i.shortest_diameter,
        ),  # fascicle cross section diameter unit min
        ("eff_diam", i.fcsdu),  # TODO: effective diameter
        (
            "c_estimate_nav",
            i.c_estimate_nav,
        ),  # TODO: c estimate nerve area volume
        ("c_estimate_nf", i.c_estimate_nf),  # TODO: c estimate nerve fascicle
        (
            "nfibers_w_c_estimate_nav",
            i.nfibers_w_c_estimate_nav,
        ),  # TODO: number of fibers with c estimate nerve area volume
        (
            "nfibers_w_c_estimate_nf",
            i.nfibers_w_c_estimate_nf,
        ),  # TODO: number of fibers with c estimate nerve fascicle
        ("nfibers_all", i.nfibers_all),  # number of fibers all
        ("n_a_alpha", i.n_a_alpha),  # TODO: TODO: number of fibers alpha
        ("n_a_beta", i.n_a_beta),  # TODO: BUG: number of fibers beta
        ("n_a_gamma", i.n_a_gamma),  # TODO: BUG: number of fibers gamma
        ("n_a_delta", i.n_a_delta),  # TODO: BUG: number of fibers delta
        ("n_b", i.n_b),  # TODO: number of fibers b
        (
            "n_unmyel_nf",
            i.n_unmyel_nf,
        ),  # TODO: number of unmyelinated neral filimant
        ("n_nav", i.n_nav),  # TODO: number of nerve axon volume
        ("n_chat", i.n_chat),  # TODO: number cholen acetal transferase
        (
            "n_myelinated",
            i.n_myelinated,
        ),  # TODO: number of myelinated nerve fibers
        ("area_a_alpha", i.area_a_alpha),  # TODO: area of fibers alpha
        ("area_a_beta", i.area_a_beta),  # TODO: area of fibers beta
        ("area_a_gamma", i.area_a_gamma),  # TODO: area of fibers gamma
        ("area_a_delta", i.area_a_delta),  # TODO: area of fibers delta
        ("area_b", i.area_b),  # TODO: area of fibers b
        (
            "area_unmyel_nf",
            i.area_unmyel_nf,
        ),  # TODO: area of unmyelinated nerve fibers
        ("area_nav", i.area_nav),  # TODO: area of nerve axon volume
        ("area_chat", i.area_chat),  # TODO: TODO: area of chat
        (
            "area_myelinated",
            i.area_myelinated,
        ),  # TODO: area of myelinated nerve fibers
        ("chat_available", i.chat_available),  # TODO: chat available
        ("nav_available", i.nav_available),  # TODO: nerve axon volume available
        ("x_pix", i.x_pix),  # TODO: x pixel; microns
        ("y_pix", i.y_pix),  # TODO: y pixel
        ("x_um", i.x_um),  # TODO: x um
        ("y_um", i.y_um),  # TODO: y um
        ("x_cent", i.x_cent),  # TODO: x center
        ("y_cent", i.y_cent),  # TODO: y center
        ("rho", i.rho),  # TODO: rho; microns
        ("rho_pix", i.rho_pix),  # TODO: rho pixel
        ("phi", i.phi),  # TODO: phi
        ("epi_dist", i.epi_dist),  # TODO: epineurium distance
        ("epi_dist_inv", i.epi_dist_inv),  # TODO: epineurium distance inverse
        ("nerve_based_area", i.nerve_based_area),  # TODO: nerve based area
        (
            "nerve_based_perimeter",
            i.nerve_based_perimeter,
        ),  # TODO: nerve based perimeter
        (
            "nerve_based_eff_diam",
            i.nerve_based_eff_diam,
        ),  # TODO: nerve based effective diameter
        (
            "perinerium_vertices",
            i.perinerium_vertices,
        ),  # TODO: perinerium vertices
        (
            "perinerium_vertices_px",
            i.perinerium_vertices_px,
        ),  # TODO: perinerium vertices pixel
        (
            "nerve_based_shortest_diameter",
            i.nerve_based_shortest_diameter,
        ),  # TODO: nerve based shortest diameter
        ("hull_contrs", i.hull_contrs),  # TODO: hull contours
        ("hull_contr_areas", i.hull_contr_areas),  # TODO: hull contour areas
    ]
    addresses = [
        ("tabular-header", name)
        for name, qd in column_name_qd_mapping
        if qd is not None
    ]
    # TODO do the inserts


def extract_reva_ft(dataset_uuid, source_local=False, visualize=False):
=======
def extract_reva_ft(dataset_uuid, source_local=False, visualize=True):
>>>>>>> 077bbd2c
    if source_local:
        with open(
            pathlib.Path(
                f"~/.local/share/sparcur/export/datasets/{dataset_uuid}/LATEST/path-metadata.json"
            ).expanduser(),
            "rt",
        ) as f:
            blob = json.load(f)

    else:
        resp = requests.get(
            f"https://cassava.ucsd.edu/sparc/datasets/{dataset_uuid}/LATEST/path-metadata.json"
        )

        try:
            blob = resp.json()
        except Exception as e:
            breakpoint()
            raise e

    for j in blob["data"]:
        j["type"] = "pathmeta"

    ir = fromJson(blob)

<<<<<<< HEAD
    updated_transitive = max(
        [i["timestamp_updated"] for i in ir["data"][1:]]
    )  # 1: to skip the dataset object itself

    jpx = [
        r
        for r in ir["data"]
        if "mimetype" in r and r["mimetype"] == "image/jpx"
    ]

    exts = [ext(j) for j in jpx]
    # hrm = sorted(exts, key=lambda j: j['raw_anat_index'])
    # max_rai  = max([e['raw_anat_index'] for e in exts])
    # import math
    # log_max_rai = math.log10(max_rai)

    # normalize the index by mapping distinct values to the integers
    nondist = sorted([e["raw_anat_index_v1"] for e in exts])
    lin_distinct = {
        v: i
        for i, v in enumerate(
            sorted(set([e["raw_anat_index_v1"] for e in exts]))
        )
    }
=======
    updated_transitive = max([i['timestamp_updated'] for i in ir['data'][1:]])  # 1: to skip the dataset object itself

    jpx = [r for r in ir['data'] if 'mimetype' in r and r['mimetype'] == 'image/jpx']

    exts = [ext_pmeta(j) for j in jpx]
    #hrm = sorted(exts, key=lambda j: j['raw_anat_index'])
    #max_rai  = max([e['raw_anat_index'] for e in exts])
    #import math
    #log_max_rai = math.log10(max_rai)

    # normalize the index by mapping distinct values to the integers
    nondist = sorted([e['raw_anat_index_v2'] for e in exts])
    lin_distinct = {v:i for i, v in enumerate(sorted(set([e['raw_anat_index_v2'] for e in exts])))}
>>>>>>> 077bbd2c
    max_distinct = len(lin_distinct)
    mdp1 = max_distinct + 0.1  # to simplify adding overlap

    dd = defaultdict(list)
    for e in exts:
<<<<<<< HEAD
        # e['norm_anat_index'] = math.log10(e['raw_anat_index']) / log_max_rai
        pos = lin_distinct[e["raw_anat_index_v1"]]
        e["norm_anat_index_v1"] = (pos + 0.55) / mdp1
        e["norm_anat_index_v1_min"] = pos / mdp1
        e["norm_anat_index_v1_max"] = (
            pos + 1.1
        ) / mdp1  # ensure there is overlap between section for purposes of testing
=======
        #e['norm_anat_index'] = math.log10(e['raw_anat_index']) / log_max_rai
        pos = lin_distinct[e['raw_anat_index_v2']]
        e['norm_anat_index_v2'] =  (pos + 0.55) / mdp1
        e['norm_anat_index_v2_min'] =  pos / mdp1
        e['norm_anat_index_v2_max'] =  (pos + 1.1) / mdp1  # ensure there is overlap between section for purposes of testing
>>>>>>> 077bbd2c
        # TODO norm_anat_index_min
        # TODO norm_anat_index_max
        dd[e["dataset"], e["sample"]].append(e)
    inst_obj_index = dict(dd)

<<<<<<< HEAD
    max_nai = max([e["norm_anat_index_v1"] for e in exts])
    min_nain = min([e["norm_anat_index_v1_min"] for e in exts])
    max_naix = max([e["norm_anat_index_v1_max"] for e in exts])
=======
    max_nai = max([e['norm_anat_index_v2'] for e in exts])
    min_nain = min([e['norm_anat_index_v2_min'] for e in exts])
    max_naix = max([e['norm_anat_index_v2_max'] for e in exts])
>>>>>>> 077bbd2c

    if visualize:
        mexts = []
        done = set()
        for e in exts:
            if e['sample'] not in done:
                mexts.append(e)
                done.add(e['sample'])

        _exts = exts
        exts = mexts
        x = list(range(len(exts)))
<<<<<<< HEAD
        # ry = sorted([e['raw_anat_index'] for e in exts])
        ny = sorted([e["norm_anat_index_v1"] for e in exts])
        nyn = sorted([e["norm_anat_index_v1_min"] for e in exts])
        nyx = sorted([e["norm_anat_index_v1_max"] for e in exts])
=======
        #ry = sorted([e['raw_anat_index'] for e in exts])
        idy = [b for a, b in sorted([(e['norm_anat_index_v2'], e['sample']) for e in exts])]
        ny = sorted([e['norm_anat_index_v2'] for e in exts])
        nyn = sorted([e['norm_anat_index_v2_min'] for e in exts])
        nyx = sorted([e['norm_anat_index_v2_max'] for e in exts])
>>>>>>> 077bbd2c
        nnx = list(zip(nyn, nyx))
        import pylab as plt
        import seaborn

        # plt.figure()
        # seaborn.scatterplot(x=x, y=ry)
        plt.figure()
        # end = 10
        end = len(x)
        seaborn.scatterplot(x=x[:end], y=ny[:end], label='inst')
        seaborn.scatterplot(x=x[:end], y=nyn[:end], label='min')
        seaborn.scatterplot(x=x[:end], y=nyx[:end], label='max')
        _sid = blob['data'][0]['basename'].split('-')[-1].strip()
        #if _sid == 'f003':
        #breakpoint()
        plt.title(f'norm-anat-index-v2 for {_sid}')
        plt.xlabel('nth sample')
        plt.ylabel('normalized anatomical index v2')
        plt.legend(loc='upper left')
        #plt.savefig(f'ft-norm-anat-index-v2-{dataset_uuid[:4]}.png')
        plt.savefig(f'ft-norm-anat-index-v2-{_sid}.png')
        exts = _exts

    datasets = {
        i.uuid: {"id_type": i.type} for e in exts if (i := e["dataset"])
    }

    packages = {
        i.uuid: {
            "id_type": i.type,
            "id_file": e["file_id"],
        }
        for e in exts
        if (i := e["object"])
    }

    objects = {**datasets, **packages}
    dataset_object = list(
        set(
            (d.uuid, o.uuid)
            for e in exts
            if (d := e["dataset"]) and (o := e["object"])
        )
    )

    subjects = {
        k: {
            "type": "subject",
            "desc_inst": "human",
            "id_sub": k[1],
        }
        for k in sorted(set((e["dataset"], e["subject"]) for e in exts))
    }
    segments = {
        k[:2]: {
            "type": "sample",  # FIXME vs below ???
            "desc_inst": "nerve-volume",  # FIXME should this be nerve-segment and then we use nerve-volume for the 1:1 with files?
            "id_sub": k[-1],
            "id_sam": k[1],
        }
        for k in sorted(
            set((e["dataset"], e["sample"], e["subject"]) for e in exts)
        )
    }
    parents = sorted(
        set((e["dataset"],) + p for e in exts for p in e["parents"])
    )
    sam_other = {
        p[:2]: {
            "type": "sample",
            "desc_inst": "nerve",
            "id_sub": p[-1],
            "id_sam": p[1],
        }
        for p in parents
        if p[:2] not in segments
    }
    samples = {**segments, **sam_other}
    instances = {**subjects, **samples}

    values_objects = [
        (i, o["id_type"], o["id_file"] if "id_file" in o else None)
        for i, o in objects.items()
        if o["id_type"] != "dataset"  # already did it above
    ]
    values_dataset_object = dataset_object

    def make_values_instances(i):
        values_instances = [
            (
                d.uuid,
                f,
                inst["type"],
                i.luid[inst["desc_inst"]],
                inst["id_sub"] if "id_sub" in inst else None,
                inst["id_sam"] if "id_sam" in inst else None,
            )
            for (d, f), inst in instances.items()
        ]

        return values_instances

    def make_values_parents(luinst):
        """need the lookup for instances"""
        values_parents = [
            (luinst[d.uuid, child], luinst[d.uuid, parent])
            for d, child, parent in parents
        ]
        return values_parents

    # XXX REMINDER an object descriptor pair can be associated with an arbitrary number of measured instances
    # BUT that mapping only appears when there is _something_ in the qv or cv tables so we need an object
    # desc_inst pair, and an object cat or quant desc pair otherwise our constraints are violated
    # when there is only a single (or zero) records per object then we just create one so that the association
    # to a an instance can proceed, even if the mapping of that instance is from an external source
    # XXX the external source is part of the issue I think
    def make_void(this_dataset_updated_uuid, i):
        void = [  # FIXME this is rather annoying because you have to list all expected types in advance, but I guess that is what we want
            (
                this_dataset_updated_uuid,
                i.id_human,
                i.addr_jpsuid,
                i.addr_jpspec,
            ),
            (
                this_dataset_updated_uuid,
                i.id_nerve,
                i.addr_jpsaid,
                i.addr_jpsaty,
            ),
            (
                this_dataset_updated_uuid,
                i.id_nerve_volume,
                i.addr_jpsaid,
                i.addr_jpsaty,
            ),
            # FIXME what about manifests? those link metadata as an extra hop ... everything meta related needs to come from combined object metadata ???
            # that would certainly make more sense than the nonsense that is going on here, it would simplify the referencing for all the topdown
            # information that we have but it sort of obscures sources, however this _is_ contextual info ... sigh
            # XXX the other option would just be to just put the darned files in the instance measured table :/ because we do have data about them
            # annoying :/
            # + [(i, 'nerve-volume', addr_context) for i in packages]
        ] + [
            (
                o,
                i.id_nerve_volume,
                i.addr_const_null,
                None,
            )  # XXX FIXME this is the only way I can think to do this right now ?
            for o, b in objects.items()
            if b["id_type"] == "package"
        ]

        return void

    def make_vocd(this_dataset_updated_uuid, i):
        vocd = [
            # FIXME this reveals that there are cases where we may not have void for a single file or that the id comes from context and is not embedded
            # figuring out how to turn that around is going to take a bit of thinking
            (this_dataset_updated_uuid, i.cd_mod, i.addr_jpmod),
<<<<<<< HEAD
        ] + [
            (
                o,
                i.cd_bot,
                i.addr_const_null,
            )  # XXX FIXME this is the only way I can think to do this right now ?
            for o, b in objects.items()
            if b["id_type"] == "package"
        ]
=======
        ] + [(o, i.cd_obj, i.addr_const_null)  # XXX FIXME this is the only way I can think to do this right now ?
             for o, b in objects.items() if b['id_type'] == 'package']
>>>>>>> 077bbd2c

        return vocd

    def make_voqd(this_dataset_updated_uuid, i):
        voqd = [  # FIXME this isn't quite right, we should just do it to the segments and pretend it is from the samples file I think?
            # FIXME addr_aspect and addr_unit are ... implicit, there is no conditional dispatch but the choice of the constant quantative descriptor comes from ... tgbugs? or what? I think we just leave it as null because it is a constant across all fields, but maybe we just use constant null? but why bother in that case?
            (this_dataset_updated_uuid, i.qd_nai, i.addr_jpnai),
            (
                this_dataset_updated_uuid,
                i.qd_nain,
                i.addr_jpnain,
            ),  # XXX FIXME is this really an aggregation type in this case? I guess it technically if the sample space is over all the points inside the segment or something
            (this_dataset_updated_uuid, i.qd_naix, i.addr_jpnaix),
        ]
        return voqd

    def make_values_cat(this_dataset_updated_uuid, i, luinst):
        # obj_index = {e['object']: e for e in exts}
        values_cv = [
            # value_open, value_controlled, object, desc_inst, desc_cat
            (
                e[k],
                i.luct[e[k]],
                this_dataset_updated_uuid,
                # e['object'].uuid,  # FIXME still not right this comes from the updated latest
                i.id_nerve_volume,
                cd,  # if we mess this up the fk ok obj_desc_cat will catch it :)
                luinst[e["dataset"].uuid, e["sample"]],  # get us the instance
            )
            for e in exts
            for k, cd in (("modality", i.cd_mod),)
        ] + [
<<<<<<< HEAD
            (
                None,
                i.ct_hack,
                e["object"].uuid,
                i.id_nerve_volume,
                i.cd_bot,  # if we mess this up the fk ok obj_desc_cat will catch it :)
                luinst[e["dataset"].uuid, e["sample"]],  # get us the instance
=======
            (None,
             i.ct_hack,
             e['object'].uuid,
             i.id_nerve_volume,
             i.cd_obj,  # if we mess this up the fk ok obj_desc_cat will catch it :)
             luinst[e['dataset'].uuid, e['sample']],  # get us the instance
>>>>>>> 077bbd2c
            )
            for e in exts
        ]
        return values_cv

    def make_values_quant(this_dataset_updated_uuid, i, luinst):
        values_qv = [
            # value, object, desc_inst, desc_quant, inst, value_blob
            (
                e[k],
                # e['object'].uuid,  # FIXME TODO we could fill this here but we choose to use this_dataset_updated_uuid instead I think
                this_dataset_updated_uuid,
                i.id_nerve_volume,
                qd,  # if we mess this up the fk ok obj_desc_cat will catch it :)
                luinst[e["dataset"].uuid, e["sample"]],  # get us the instance
                e[k],
            )
            for e in exts
            for k, qd in (
<<<<<<< HEAD
                # ('raw_anat_index', qd_rai),  # XXX this is a bad place to store object -> field -> qd mappings also risks mismatch on address
                ("norm_anat_index_v1", i.qd_nai),
                ("norm_anat_index_v1_min", i.qd_nain),
                ("norm_anat_index_v1_max", i.qd_naix),
=======
                    #('raw_anat_index', qd_rai),  # XXX this is a bad place to store object -> field -> qd mappings also risks mismatch on address
                    ('norm_anat_index_v2', i.qd_nai),
                    ('norm_anat_index_v2_min', i.qd_nain),
                    ('norm_anat_index_v2_max', i.qd_naix),
>>>>>>> 077bbd2c
            )
        ]
        return values_qv

<<<<<<< HEAD
    return (
        updated_transitive,
        values_objects,
        values_dataset_object,
        make_values_instances,
        make_values_parents,
        make_void,
        make_vocd,
        make_voqd,
        make_values_cat,
        make_values_quant,
    )
    # this is where things get annoying with needing selects on instance measured


def ingest_reva_ft_all(
    session: Session,  # type: ignore
    source_local: bool = False,
    do_insert: bool = True,
    batch: bool = False,
    commit: bool = False,
    dev: bool = False,
) -> None:
    """
    Ingest all REVA datasets

    Parameters
    ----------
    session : Session
        connection to DB using engine env
    do_insert : bool, optional
        insert the data, by default True
    batch : bool, optional
        batch the inserts, by default False
    commit : bool, optional
       commit the transaction, by default False
    dev : bool, optional
        dev mode, by default False
    """
=======
    return (updated_transitive, values_objects, values_dataset_object,
            make_values_instances, make_values_parents,
            make_void, make_vocd, make_voqd,
            make_values_cat, make_values_quant,
            )

    # this is where things get annoying with needing selects on instance measured


def ext_values(exts):
    datasets = {i.uuid: {'id_type': i.type}
                for e in exts
                if (i := e['dataset'])
                }

    packages = {i.uuid: {
        'id_type': i.type,
        'id_file': e['file_id'],
    }
            for e in exts
                if (i := e['object'])
                }

    objects = {**datasets, **packages}
    dataset_object = list(set((d.uuid, o.uuid) for e in exts
                            if (d := e['dataset']) and (o := e['object'])
                            ))

    subjects = {k: {'type': 'subject',
                    'desc_inst': 'human',  # FIXME hardcoded
                    'id_sub': k[1],
                    } for k in sorted(set((e['dataset'], e['subject']) for e in exts))}
    parents = sorted(set((e['dataset'],) + p for e in exts for p in e['parents']))

    samples = {k[:2]: {'type': 'sample',
                        'desc_inst': 'nerve-cross-section',  # FIXME hardcoded
                        'id_sub': k[-1],
                        'id_sam': k[1],
                        } for k in sorted(set((e['dataset'], e['sample'], e['subject']) for e in exts))}

    instances = {**subjects, **samples}

    values_objects = [
        (i, o['id_type'], o['id_file'] if 'id_file' in o else None)
        for i, o in objects.items()
        if o['id_type'] != 'dataset'  # already did it above
    ]
    values_dataset_object = dataset_object

    return instances, parents, objects, values_objects, values_dataset_object


def extract_demo_jp2(dataset_uuid, source_local=False):
    # this is a 1.2.3 dataset so a bit different

    resp = requests.get(f'https://cassava.ucsd.edu/sparc/datasets/{dataset_uuid}/LATEST/path-metadata.json')

    try:
        blob = resp.json()
    except Exception as e:
        breakpoint()
        raise e

    for j in blob['data']:
        j['type'] = 'pathmeta'

    ir = fromJson(blob)

    updated_transitive = max([i['timestamp_updated'] for i in ir['data'][1:]])  # 1: to skip the dataset object itself

    jp2 = [r for r in ir['data'] if 'mimetype' in r and r['mimetype'] == 'image/jp2']

    exts = [ext_pmeta123(j) for j in jp2]

    instances, parents, objects, values_objects, values_dataset_object = ext_values(exts)

    def make_values_instances(i):
        values_instances = [
            (d.uuid, f, inst['type'], i.luid[inst['desc_inst']],
            inst['id_sub'] if 'id_sub' in inst else None,
            inst['id_sam'] if 'id_sam' in inst else None,
            )
            for (d, f), inst in instances.items()]

        return values_instances

    def make_values_parents(luinst):
        """ need the lookup for instances """
        values_parents = [
            (luinst[d.uuid, child], luinst[d.uuid, parent])
            for d, child, parent in parents]
        return values_parents

    def make_void(this_dataset_updated_uuid, i):
        # we don't derive anything from the dataset updated uuid so nothing goes here
        void = [(o, i.id_nerve_cross_section, i.addr_const_null, None)
                for o, b in objects.items() if b['id_type'] == 'package']
        return void

    def make_vocd(this_dataset_updated_uuid, i):
        # we don't derive anything from the dataset updated uuid so nothing goes here
        vocd = [(o, i.cd_obj, i.addr_const_null)
                for o, b in objects.items() if b['id_type'] == 'package']
        return vocd

    def make_voqd(this_dataset_updated_uuid, i):
        voqd = []  # no quant for this load right now
        return voqd

    def make_values_cat(this_dataset_updated_uuid, i, luinst):
        # we don't derive anything from the dataset updated uuid so nothing goes here
        values_cv = [
            (None,
             i.ct_hack,
             e['object'].uuid,
             i.id_nerve_cross_section,
             i.cd_obj,  # if we mess this up the fk ok obj_desc_cat will catch it :)
             luinst[e['dataset'].uuid, e['sample']],  # get us the instance
             )
            for e in exts
        ]
        return values_cv

    def make_values_quant(this_dataset_updated_uuid, i, luinst):
        values_qv = []
        return values_qv

    return (updated_transitive, values_objects, values_dataset_object,
            make_values_instances, make_values_parents,
            make_void, make_vocd, make_voqd,
            make_values_cat, make_values_quant,
            )


import scipy
import augpathlib as aug
from sparcur.datasets import SamplesFilePath
def extract_demo(dataset_uuid, source_local=True):
    _dsp = ('/mnt/str/tom/sparc-datasets/55c5b69c-a5b8-4881-a105-e4048af26fa5/SPARC/'
            'Quantified morphology of the human vagus nerve with anti-claudin-1/')
    p = _dsp + 'derivative/CadaverVNMorphology_OutputMetrics.mat'
    _p = aug.AugmentedPath(_dsp + 'samples.xlsx')
    sp = SamplesFilePath(_p)
    ap = Path(p)
    obj_uuid = ap.cache.meta.id.split(':')[-1]
    m = scipy.io.loadmat(p)
    m.keys()
    ks = 'NFasc', 'dFasc_um', 'dNerve_um', 'laterality', 'level', 'sex', 'sub_sam'
    breakpoint()

    subjects = None
    samples = None
    instances = None
    parents = None

    values_objects = None
    values_dataset_object = None

    def make_values_instances(i):
        return values_instances
    def make_values_parents(luinst):
        return values_parents
    def make_void(this_dataset_updated_uuid, i):
        return void
    def make_vocd(this_dataset_updated_uuid, i):
        return vocd
    def make_voqd(this_dataset_updated_uuid, i):
        return voqd
    def make_values_cat(this_dataset_updated_uuid, i, luinst):
        return values_cv
    def make_values_quant(this_dataset_updated_uuid, i, luinst):
        return values_qv

    return (updated_transitive, values_objects, values_dataset_object,
            make_values_instances, make_values_parents,
            make_void, make_vocd, make_voqd,
            make_values_cat, make_values_quant,
            )


def ingest_demo(session, source_local=True, do_insert=True, commit=False, dev=False):
    dataset_uuid = '55c5b69c-a5b8-4881-a105-e4048af26fa5'
    ingest(dataset_uuid, extract_demo, session, commit=commit, dev=dev)


def ingest_demo_jp2(session, source_local=True, do_insert=True, commit=False, dev=False):
    dataset_uuid = '55c5b69c-a5b8-4881-a105-e4048af26fa5'
    ingest(dataset_uuid, extract_demo_jp2, session, commit=commit, dev=dev)


def ingest_reva_ft_all(session, source_local=False, do_insert=True, batch=False, commit=False, dev=False):

>>>>>>> 077bbd2c
    dataset_uuids = (
        "aa43eda8-b29a-4c25-9840-ecbd57598afc",  # f001
        # the rest have uuid1 issues :/ all in the undefined folder it seems, might be able to fix with a reupload
        "bc4cc558-727c-4691-ae6d-498b57a10085",  # f002  # XXX has a uuid1 so breaking in prod right now have to push the new pipelines
        "ec6ad74e-7b59-409b-8fc7-a304319b6faf",  # f003  # also uuid1 issue
        "a8b2bdc7-54df-46a3-810e-83cdf33cfc3a",  # f004
        "04a5fed9-7ba6-4292-b1a6-9cab5c38895f",  # f005
    )

    batched = []
    for dataset_uuid in dataset_uuids:
        if do_insert and not batch:
            ingest(
                dataset_uuid=dataset_uuid,
                extract_fun=extract_reva_ft,
                session=session,  # type: ignore
                # source_local=source_local,
                commit=commit,
                dev=dev,
            )
        else:
            # FIXME make it possible to stage everything and then batch the inserts
            values_args = extract_reva_ft(
                dataset_uuid, source_local=source_local
            )
            if batch:
                batched.append((dataset_uuid, values_args))

    if do_insert and batch:
        for duuid, vargs in batched:
            ingest(
                duuid, None, session, commit=commit, dev=dev, values_args=vargs
            )


def main(source_local=False, commit=False, echo=True):
    """Run generic REVA ingest

    WARNING: will be changes to dynamic source other than REVA in future.

    Parameters
    ----------
    source_local : bool, optional
        nothing yet, by default False
    commit : bool, optional
        dry run if false; real ingest if true, by default False
    echo : bool, optional
        TODO: not clear look at alchemy docs, by default True

    Raises
    ------
    e
        _description_
    """
    from quantdb.config import auth

    # pull in the db connection info
    dbkwargs = {
        k: auth.get(f"db-{k}") for k in ("user", "host", "port", "database")
    }  # TODO integrate with cli options
    # custom user variable needed
    dbkwargs["dbuser"] = dbkwargs.pop("user")
    # create connection env with DB
    engine = create_engine(dbUri(**dbkwargs))
    # bool: echo me
    engine.echo = echo
    # use connection env as unique session
    session = Session(engine)

<<<<<<< HEAD
    # try to ingest reva facular tubular all
    try:
        ingest_reva_ft_all(
            session=session,  # type: ignore
            # source_local=source_local=source_local,
            do_insert=True,
            batch=True,
            commit=commit,
            dev=True,
        )
    # failed: undue DB request, close connection, and remove connection env.
    except Exception as e:
        session.rollback()
        session.close()
        engine.dispose()
        raise e
=======
    if False:
        try:
            ingest_reva_ft_all(session, source_local=source_local, do_insert=True, batch=True, commit=commit, dev=True)
        except Exception as e:
            session.rollback()
            session.close()
            engine.dispose()
            raise e

    if True:
        try:
            ingest_demo_jp2(session, source_local=source_local, do_insert=True, commit=commit, dev=True)
        except Exception as e:
            session.rollback()
            session.close()
            engine.dispose()
            raise e

    if False:
        try:
            ingest_demo(session, source_local=source_local, do_insert=True, commit=commit, dev=True)
        except Exception as e:
            session.rollback()
            session.close()
            engine.dispose()
            raise e
>>>>>>> 077bbd2c

    # rm alloc memory in GIL for connection
    session.close()
    # rm alloc memory in GIL for connection env
    engine.dispose()


if __name__ == "__main__":
    main()<|MERGE_RESOLUTION|>--- conflicted
+++ resolved
@@ -5,23 +5,18 @@
 
 import requests
 from sparcur import objects as sparcur_objects  # register pathmeta type
+
 # FIXME sparcur dependencies, or keep ingest separate
 from sparcur.utils import fromJson
 from sqlalchemy import create_engine
 from sqlalchemy.dialects.postgresql import JSONB
 from sqlalchemy.orm import Session
 from sqlalchemy.sql import bindparam
-<<<<<<< HEAD
-from sqlalchemy.sql import text as sql_text
-=======
+
 # FIXME sparcur dependencies, or keep ingest separate
 from sparcur.utils import fromJson
-from sparcur.paths import Path
 from sparcur import objects as sparcur_objects  # register pathmeta type
 from quantdb.utils import log, dbUri, isoformat
->>>>>>> 077bbd2c
-
-from quantdb.utils import dbUri, isoformat, log
 
 ######### start database interaction section
 
@@ -168,19 +163,11 @@
 a abdominal
 """
 sam_ordering = {
-<<<<<<< HEAD
     "l": 0,  # left
     "r": 0,  # right
     "c": 0,  # cardiac safe to keep at zero since the c index usually come after t
     "a": 1,  # anterior abdominal
     "p": 1,  # posterior abdominal
-=======
-    'l': 0,  # left
-    'r': 0,  # right
-    'c': 1,  # central +cardiac safe to keep at zero since the c index usually come after t+ FIXME means central so it is where both sides merge so have to redo the ordering which will force a v2
-    'a': 2,  # anterior
-    'p': 2,  # posterior
->>>>>>> 077bbd2c
 }
 seg_ordering = {
     "c": 0,  # cervical
@@ -228,7 +215,6 @@
     if len(path_structure) == 6:
         # FIXME utter hack
         top, subject, sam_1, segment, modality, file = path_structure
-<<<<<<< HEAD
         p1 = (
             sam_1,
             subject,
@@ -242,50 +228,22 @@
             # note that because we do not convert to a single value we cannot include raw_anat_index in the qdb but that's ok
             "raw_anat_index_v1": anat_index(segment),
         }
-=======
-    elif len(path_structure) == 5:
-        top, subject, sam_1, segment, file = path_structure
-        modality = None  # FIXME from metadata sample id
-        if file.endswith('.jpx') and ('9um' in file or '36um' in file):
-            modality = 'microct'
-        else:
-            raise NotImplementedError(path_structure)
-    else:
-        raise NotImplementedError(path_structure)
-
-    p1 = sam_1, subject  # child, parent to match db convention wasDerivedFrom
-    p2 = segment, sam_1
-    return {
-        'parents': (p1, p2),
-        'subject': subject,
-        'sample': segment,
-        'modality': modality,
-        # note that because we do not convert to a single value we cannot include raw_anat_index in the qdb but that's ok
-        'raw_anat_index_v2': anat_index(segment),
-    }
-
-
-def pps123(path_structure):
-    if len(path_structure) == 4:
-        dp, sub, sam, file = path_structure
->>>>>>> 077bbd2c
     else:
         breakpoint()
         raise NotImplementedError(path_structure)
 
     subject = sub
-    sample = f'sam-{sub}_{sam}'
+    sample = f"sam-{sub}_{sam}"
     p1 = sample, subject
     return {
-        'parents': (p1,),
-        'subject': subject,
-        'sample': sample,
-        }
+        "parents": (p1,),
+        "subject": subject,
+        "sample": sample,
+    }
 
 
 def ext_pmeta(j, _pps=pps):
     out = {}
-<<<<<<< HEAD
     out["dataset"] = j["dataset_id"]
     out["object"] = j["remote_id"]
     out["file_id"] = (
@@ -294,14 +252,6 @@
     ps = pathlib.Path(j["dataset_relative_path"]).parts
     [p for p in ps if p.startswith("sub-") or p.startswith("sam-")]
     out.update(pps(ps))
-=======
-    out['dataset'] = j['dataset_id']
-    out['object'] = j['remote_id']
-    out['file_id'] = j['file_id'] if 'file_id' in j else int(j['uri_api'].rsplit('/')[-1])  # XXX old pathmeta schema that didn't include file id
-    ps = pathlib.Path(j['dataset_relative_path']).parts
-    [p for p in ps if p.startswith('sub-') or p.startswith('sam-')]
-    out.update(_pps(ps))
->>>>>>> 077bbd2c
     return out
 
 
@@ -430,7 +380,6 @@
         )
 
         # XXX these are more accurate if opaque
-<<<<<<< HEAD
         self.addr_jpmod = q.address_from_fadd_type_fadd(
             "json-path-with-types",
             "#/path-metadata/data/#int/dataset_relative_path#derive-modality",
@@ -498,53 +447,6 @@
             "human": self.id_human,
             "nerve": self.id_nerve,
             "nerve-volume": self.id_nerve_volume,
-=======
-        self.addr_jpmod = q.address_from_fadd_type_fadd('json-path-with-types', '#/path-metadata/data/#int/dataset_relative_path#derive-modality')
-        #addr_jprai = address_from_fadd_type_fadd('json-path-with-types', '#/path-metadata/data/#int/dataset_relative_path#derive-raw-anat-index')
-        self.addr_jpnai1 = q.address_from_fadd_type_fadd('json-path-with-types', '#/path-metadata/data/#int/dataset_relative_path#derive-norm-anat-index-v1')
-        self.addr_jpnain1 = q.address_from_fadd_type_fadd('json-path-with-types', '#/path-metadata/data/#int/dataset_relative_path#derive-norm-anat-index-v1-min')
-        self.addr_jpnaix1 = q.address_from_fadd_type_fadd('json-path-with-types', '#/path-metadata/data/#int/dataset_relative_path#derive-norm-anat-index-v1-max')
-        self.addr_jpnai = q.address_from_fadd_type_fadd('json-path-with-types', '#/path-metadata/data/#int/dataset_relative_path#derive-norm-anat-index-v2')
-        self.addr_jpnain = q.address_from_fadd_type_fadd('json-path-with-types', '#/path-metadata/data/#int/dataset_relative_path#derive-norm-anat-index-v2-min')
-        self.addr_jpnaix = q.address_from_fadd_type_fadd('json-path-with-types', '#/path-metadata/data/#int/dataset_relative_path#derive-norm-anat-index-v2-max')
-        self.addr_jpsuid = q.address_from_fadd_type_fadd('json-path-with-types', '#/path-metadata/data/#int/dataset_relative_path#derive-subject-id')
-        self.addr_jpsaid = q.address_from_fadd_type_fadd('json-path-with-types', '#/path-metadata/data/#int/dataset_relative_path#derive-sample-id')
-
-        self.addr_jpspec = q.address_from_fadd_type_fadd('json-path-with-types', '#/local/tom-made-it-up/species')
-        self.addr_jpsaty = q.address_from_fadd_type_fadd('json-path-with-types', '#/local/tom-made-it-up/sample_type')
-
-        # future version when we actually have the metadata files
-        #addr_jpmod = address_from_fadd_type_fadd('json-path-with-types', '#/curation-export/manifest/#int/modality')
-        #addr_jprai = address_from_fadd_type_fadd('json-path-with-types', '#/curation-export/samples/#int/raw_anat_index')
-        #addr_jpnai = address_from_fadd_type_fadd('json-path-with-types', '#/curation-export/samples/#int/norm_anat_index')
-        #addr_jpsuid = address_from_fadd_type_fadd('json-path-with-types', '#/curation-export/subjects/#int/id_sub')
-        #addr_jpsaid = address_from_fadd_type_fadd('json-path-with-types', '#/curation-export/samples/#int/id_sam')
-
-        self.addr_const_null = q.address_from_fadd_type_fadd('constant', None)
-
-        #qd_rai = desc_quant_from_label('reva ft sample anatomical location distance index raw')
-        self.qd_nai1 = q.desc_quant_from_label('reva ft sample anatomical location distance index normalized v1')
-        self.qd_nain1 = q.desc_quant_from_label('reva ft sample anatomical location distance index normalized v1 min')
-        self.qd_naix1 = q.desc_quant_from_label('reva ft sample anatomical location distance index normalized v1 max')
-
-        self.qd_nai = q.desc_quant_from_label('reva ft sample anatomical location distance index normalized v2')
-        self.qd_nain = q.desc_quant_from_label('reva ft sample anatomical location distance index normalized v2 min')
-        self.qd_naix = q.desc_quant_from_label('reva ft sample anatomical location distance index normalized v2 max')
-
-        self.cd_mod = q.desc_cat_from_label_domain_label('hasDataAboutItModality', None)
-        self.cd_obj = q.desc_cat_from_label_domain_label('hasAssociatedObject', None)
-        self.cd_bot = q.desc_cat_from_label_domain_label('bottom', None)  # we just need something we can reference that points to null so we can have a refernce to all the objects, XXX but it can't actually be bottom because bottom by definition relates no entities
-
-        self.id_human = q.desc_inst_from_label('human')
-        self.id_nerve = q.desc_inst_from_label('nerve')
-        self.id_nerve_volume = q.desc_inst_from_label('nerve-volume')
-        self.id_nerve_cross_section = q.desc_inst_from_label('nerve-cross-section')
-        self.luid = {
-            'human': self.id_human,
-            'nerve': self.id_nerve,
-            'nerve-volume': self.id_nerve_volume,
-            'nerve-cross-section': self.id_nerve_cross_section,
->>>>>>> 077bbd2c
         }
 
         self.ct_mod = q.cterm_from_label("microct")  # lol ct ct
@@ -563,30 +465,22 @@
     pass
 
 
-<<<<<<< HEAD
 def ingest(
     dataset_uuid,
     extract_fun,
     session,
     commit=False,
     dev=False,
-    values_args: list | None = None,
+    values_args=None,
 ):
     """generic ingest workflow
     this_dataset_updated_uuid might not be needed in future,
     add a kwarg to control it maybe?
-=======
-def ingest(dataset_uuid, extract_fun, session, commit=False, dev=False, values_args=None, **kwargs):
-    """ generic ingest workflow
-        this_dataset_updated_uuid might not be needed in future,
-        add a kwarg to control it maybe?
->>>>>>> 077bbd2c
     """
 
     ocdn = " ON CONFLICT DO NOTHING" if dev else ""
 
     if extract_fun is None and values_args is None:
-<<<<<<< HEAD
         raise TypeError("need one of extract_fun or values_args")
 
     (
@@ -603,14 +497,6 @@
     ) = (
         extract_fun(dataset_uuid) if values_args is None else values_args
     )
-=======
-        raise TypeError('need one of extract_fun or values_args')
-
-    (updated_transitive, values_objects, values_dataset_object,
-     make_values_instances, make_values_parents,
-     make_void, make_vocd, make_voqd, make_values_cat, make_values_quant
-     ) = extract_fun(dataset_uuid, **kwargs) if values_args is None else values_args
->>>>>>> 077bbd2c
 
     q = Queries(session)
     i = InternalIds(q)
@@ -698,7 +584,6 @@
         params,
     )
 
-<<<<<<< HEAD
     vt, params = makeParamsValues(vocd)
     session.execute(
         sql_text(
@@ -736,36 +621,11 @@
     )
     tin = t.bindparams(*bindparams)
     session.execute(tin, params)
-=======
-    if vocd:
-        vt, params = makeParamsValues(vocd)
-        session.execute(sql_text(f'INSERT INTO obj_desc_cat (object, desc_cat, addr_field) VALUES {vt}{ocdn}'), params)
-
-    if voqd:
-        vt, params = makeParamsValues(voqd)
-        session.execute(sql_text(f'INSERT INTO obj_desc_quant (object, desc_quant, addr_field) VALUES {vt}{ocdn}'), params)
-
-    if values_cv:
-        vt, params = makeParamsValues(values_cv)
-        session.execute(sql_text(f'INSERT INTO values_cat (value_open, value_controlled, object, desc_inst, desc_cat, instance) VALUES {vt}{ocdn}'), params)
-
-    if values_qv:
-        vt, params, bindparams = makeParamsValues(
-            # FIXME LOL the types spec here is atrocious ... but it does work ...
-            # XXX and barring the unfortunate case, which we have now encountered  where
-            # now fixed in the local impl
-            values_qv, row_types=(None, None, None, None, None, JSONB))
-
-        t = sql_text(f'INSERT INTO values_quant (value, object, desc_inst, desc_quant, instance, value_blob) VALUES {vt}{ocdn}')
-        tin = t.bindparams(*bindparams)
-        session.execute(tin, params)
->>>>>>> 077bbd2c
 
     if commit:
         session.commit()
 
 
-<<<<<<< HEAD
 def sample_id_from_package_uuid(package_uuid):
     raise NotImplementedError("TODO")
     return sample_id
@@ -964,10 +824,7 @@
     # TODO do the inserts
 
 
-def extract_reva_ft(dataset_uuid, source_local=False, visualize=False):
-=======
 def extract_reva_ft(dataset_uuid, source_local=False, visualize=True):
->>>>>>> 077bbd2c
     if source_local:
         with open(
             pathlib.Path(
@@ -993,7 +850,6 @@
 
     ir = fromJson(blob)
 
-<<<<<<< HEAD
     updated_transitive = max(
         [i["timestamp_updated"] for i in ir["data"][1:]]
     )  # 1: to skip the dataset object itself
@@ -1004,7 +860,7 @@
         if "mimetype" in r and r["mimetype"] == "image/jpx"
     ]
 
-    exts = [ext(j) for j in jpx]
+    exts = [ext_pmeta(j) for j in jpx]
     # hrm = sorted(exts, key=lambda j: j['raw_anat_index'])
     # max_rai  = max([e['raw_anat_index'] for e in exts])
     # import math
@@ -1018,27 +874,11 @@
             sorted(set([e["raw_anat_index_v1"] for e in exts]))
         )
     }
-=======
-    updated_transitive = max([i['timestamp_updated'] for i in ir['data'][1:]])  # 1: to skip the dataset object itself
-
-    jpx = [r for r in ir['data'] if 'mimetype' in r and r['mimetype'] == 'image/jpx']
-
-    exts = [ext_pmeta(j) for j in jpx]
-    #hrm = sorted(exts, key=lambda j: j['raw_anat_index'])
-    #max_rai  = max([e['raw_anat_index'] for e in exts])
-    #import math
-    #log_max_rai = math.log10(max_rai)
-
-    # normalize the index by mapping distinct values to the integers
-    nondist = sorted([e['raw_anat_index_v2'] for e in exts])
-    lin_distinct = {v:i for i, v in enumerate(sorted(set([e['raw_anat_index_v2'] for e in exts])))}
->>>>>>> 077bbd2c
     max_distinct = len(lin_distinct)
     mdp1 = max_distinct + 0.1  # to simplify adding overlap
 
     dd = defaultdict(list)
     for e in exts:
-<<<<<<< HEAD
         # e['norm_anat_index'] = math.log10(e['raw_anat_index']) / log_max_rai
         pos = lin_distinct[e["raw_anat_index_v1"]]
         e["norm_anat_index_v1"] = (pos + 0.55) / mdp1
@@ -1046,51 +886,40 @@
         e["norm_anat_index_v1_max"] = (
             pos + 1.1
         ) / mdp1  # ensure there is overlap between section for purposes of testing
-=======
-        #e['norm_anat_index'] = math.log10(e['raw_anat_index']) / log_max_rai
-        pos = lin_distinct[e['raw_anat_index_v2']]
-        e['norm_anat_index_v2'] =  (pos + 0.55) / mdp1
-        e['norm_anat_index_v2_min'] =  pos / mdp1
-        e['norm_anat_index_v2_max'] =  (pos + 1.1) / mdp1  # ensure there is overlap between section for purposes of testing
->>>>>>> 077bbd2c
         # TODO norm_anat_index_min
         # TODO norm_anat_index_max
         dd[e["dataset"], e["sample"]].append(e)
     inst_obj_index = dict(dd)
 
-<<<<<<< HEAD
     max_nai = max([e["norm_anat_index_v1"] for e in exts])
     min_nain = min([e["norm_anat_index_v1_min"] for e in exts])
     max_naix = max([e["norm_anat_index_v1_max"] for e in exts])
-=======
-    max_nai = max([e['norm_anat_index_v2'] for e in exts])
-    min_nain = min([e['norm_anat_index_v2_min'] for e in exts])
-    max_naix = max([e['norm_anat_index_v2_max'] for e in exts])
->>>>>>> 077bbd2c
 
     if visualize:
         mexts = []
         done = set()
         for e in exts:
-            if e['sample'] not in done:
+            if e["sample"] not in done:
                 mexts.append(e)
-                done.add(e['sample'])
+                done.add(e["sample"])
 
         _exts = exts
         exts = mexts
         x = list(range(len(exts)))
-<<<<<<< HEAD
         # ry = sorted([e['raw_anat_index'] for e in exts])
         ny = sorted([e["norm_anat_index_v1"] for e in exts])
         nyn = sorted([e["norm_anat_index_v1_min"] for e in exts])
         nyx = sorted([e["norm_anat_index_v1_max"] for e in exts])
-=======
-        #ry = sorted([e['raw_anat_index'] for e in exts])
-        idy = [b for a, b in sorted([(e['norm_anat_index_v2'], e['sample']) for e in exts])]
-        ny = sorted([e['norm_anat_index_v2'] for e in exts])
-        nyn = sorted([e['norm_anat_index_v2_min'] for e in exts])
-        nyx = sorted([e['norm_anat_index_v2_max'] for e in exts])
->>>>>>> 077bbd2c
+        # ry = sorted([e['raw_anat_index'] for e in exts])
+        idy = [
+            b
+            for a, b in sorted(
+                [(e["norm_anat_index_v2"], e["sample"]) for e in exts]
+            )
+        ]
+        ny = sorted([e["norm_anat_index_v2"] for e in exts])
+        nyn = sorted([e["norm_anat_index_v2_min"] for e in exts])
+        nyx = sorted([e["norm_anat_index_v2_max"] for e in exts])
         nnx = list(zip(nyn, nyx))
         import pylab as plt
         import seaborn
@@ -1100,18 +929,18 @@
         plt.figure()
         # end = 10
         end = len(x)
-        seaborn.scatterplot(x=x[:end], y=ny[:end], label='inst')
-        seaborn.scatterplot(x=x[:end], y=nyn[:end], label='min')
-        seaborn.scatterplot(x=x[:end], y=nyx[:end], label='max')
-        _sid = blob['data'][0]['basename'].split('-')[-1].strip()
-        #if _sid == 'f003':
-        #breakpoint()
-        plt.title(f'norm-anat-index-v2 for {_sid}')
-        plt.xlabel('nth sample')
-        plt.ylabel('normalized anatomical index v2')
-        plt.legend(loc='upper left')
-        #plt.savefig(f'ft-norm-anat-index-v2-{dataset_uuid[:4]}.png')
-        plt.savefig(f'ft-norm-anat-index-v2-{_sid}.png')
+        seaborn.scatterplot(x=x[:end], y=ny[:end], label="inst")
+        seaborn.scatterplot(x=x[:end], y=nyn[:end], label="min")
+        seaborn.scatterplot(x=x[:end], y=nyx[:end], label="max")
+        _sid = blob["data"][0]["basename"].split("-")[-1].strip()
+        # if _sid == 'f003':
+        # breakpoint()
+        plt.title(f"norm-anat-index-v2 for {_sid}")
+        plt.xlabel("nth sample")
+        plt.ylabel("normalized anatomical index v2")
+        plt.legend(loc="upper left")
+        # plt.savefig(f'ft-norm-anat-index-v2-{dataset_uuid[:4]}.png')
+        plt.savefig(f"ft-norm-anat-index-v2-{_sid}.png")
         exts = _exts
 
     datasets = {
@@ -1251,7 +1080,6 @@
             # FIXME this reveals that there are cases where we may not have void for a single file or that the id comes from context and is not embedded
             # figuring out how to turn that around is going to take a bit of thinking
             (this_dataset_updated_uuid, i.cd_mod, i.addr_jpmod),
-<<<<<<< HEAD
         ] + [
             (
                 o,
@@ -1261,10 +1089,6 @@
             for o, b in objects.items()
             if b["id_type"] == "package"
         ]
-=======
-        ] + [(o, i.cd_obj, i.addr_const_null)  # XXX FIXME this is the only way I can think to do this right now ?
-             for o, b in objects.items() if b['id_type'] == 'package']
->>>>>>> 077bbd2c
 
         return vocd
 
@@ -1297,7 +1121,6 @@
             for e in exts
             for k, cd in (("modality", i.cd_mod),)
         ] + [
-<<<<<<< HEAD
             (
                 None,
                 i.ct_hack,
@@ -1305,14 +1128,6 @@
                 i.id_nerve_volume,
                 i.cd_bot,  # if we mess this up the fk ok obj_desc_cat will catch it :)
                 luinst[e["dataset"].uuid, e["sample"]],  # get us the instance
-=======
-            (None,
-             i.ct_hack,
-             e['object'].uuid,
-             i.id_nerve_volume,
-             i.cd_obj,  # if we mess this up the fk ok obj_desc_cat will catch it :)
-             luinst[e['dataset'].uuid, e['sample']],  # get us the instance
->>>>>>> 077bbd2c
             )
             for e in exts
         ]
@@ -1332,22 +1147,14 @@
             )
             for e in exts
             for k, qd in (
-<<<<<<< HEAD
                 # ('raw_anat_index', qd_rai),  # XXX this is a bad place to store object -> field -> qd mappings also risks mismatch on address
                 ("norm_anat_index_v1", i.qd_nai),
                 ("norm_anat_index_v1_min", i.qd_nain),
                 ("norm_anat_index_v1_max", i.qd_naix),
-=======
-                    #('raw_anat_index', qd_rai),  # XXX this is a bad place to store object -> field -> qd mappings also risks mismatch on address
-                    ('norm_anat_index_v2', i.qd_nai),
-                    ('norm_anat_index_v2_min', i.qd_nain),
-                    ('norm_anat_index_v2_max', i.qd_naix),
->>>>>>> 077bbd2c
             )
         ]
         return values_qv
 
-<<<<<<< HEAD
     return (
         updated_transitive,
         values_objects,
@@ -1361,6 +1168,262 @@
         make_values_quant,
     )
     # this is where things get annoying with needing selects on instance measured
+
+
+def ext_values(exts):
+    datasets = {
+        i.uuid: {"id_type": i.type} for e in exts if (i := e["dataset"])
+    }
+
+    packages = {
+        i.uuid: {
+            "id_type": i.type,
+            "id_file": e["file_id"],
+        }
+        for e in exts
+        if (i := e["object"])
+    }
+
+    objects = {**datasets, **packages}
+    dataset_object = list(
+        set(
+            (d.uuid, o.uuid)
+            for e in exts
+            if (d := e["dataset"]) and (o := e["object"])
+        )
+    )
+
+    subjects = {
+        k: {
+            "type": "subject",
+            "desc_inst": "human",  # FIXME hardcoded
+            "id_sub": k[1],
+        }
+        for k in sorted(set((e["dataset"], e["subject"]) for e in exts))
+    }
+    parents = sorted(
+        set((e["dataset"],) + p for e in exts for p in e["parents"])
+    )
+
+    samples = {
+        k[:2]: {
+            "type": "sample",
+            "desc_inst": "nerve-cross-section",  # FIXME hardcoded
+            "id_sub": k[-1],
+            "id_sam": k[1],
+        }
+        for k in sorted(
+            set((e["dataset"], e["sample"], e["subject"]) for e in exts)
+        )
+    }
+
+    instances = {**subjects, **samples}
+
+    values_objects = [
+        (i, o["id_type"], o["id_file"] if "id_file" in o else None)
+        for i, o in objects.items()
+        if o["id_type"] != "dataset"  # already did it above
+    ]
+    values_dataset_object = dataset_object
+
+    return instances, parents, objects, values_objects, values_dataset_object
+
+
+def extract_demo_jp2(dataset_uuid, source_local=False):
+    # this is a 1.2.3 dataset so a bit different
+
+    resp = requests.get(
+        f"https://cassava.ucsd.edu/sparc/datasets/{dataset_uuid}/LATEST/path-metadata.json"
+    )
+
+    try:
+        blob = resp.json()
+    except Exception as e:
+        breakpoint()
+        raise e
+
+    for j in blob["data"]:
+        j["type"] = "pathmeta"
+
+    ir = fromJson(blob)
+
+    updated_transitive = max(
+        [i["timestamp_updated"] for i in ir["data"][1:]]
+    )  # 1: to skip the dataset object itself
+
+    jp2 = [
+        r
+        for r in ir["data"]
+        if "mimetype" in r and r["mimetype"] == "image/jp2"
+    ]
+
+    exts = [ext_pmeta123(j) for j in jp2]
+
+    instances, parents, objects, values_objects, values_dataset_object = (
+        ext_values(exts)
+    )
+
+    def make_values_instances(i):
+        values_instances = [
+            (
+                d.uuid,
+                f,
+                inst["type"],
+                i.luid[inst["desc_inst"]],
+                inst["id_sub"] if "id_sub" in inst else None,
+                inst["id_sam"] if "id_sam" in inst else None,
+            )
+            for (d, f), inst in instances.items()
+        ]
+
+        return values_instances
+
+    def make_values_parents(luinst):
+        """need the lookup for instances"""
+        values_parents = [
+            (luinst[d.uuid, child], luinst[d.uuid, parent])
+            for d, child, parent in parents
+        ]
+        return values_parents
+
+    def make_void(this_dataset_updated_uuid, i):
+        # we don't derive anything from the dataset updated uuid so nothing goes here
+        void = [
+            (o, i.id_nerve_cross_section, i.addr_const_null, None)
+            for o, b in objects.items()
+            if b["id_type"] == "package"
+        ]
+        return void
+
+    def make_vocd(this_dataset_updated_uuid, i):
+        # we don't derive anything from the dataset updated uuid so nothing goes here
+        vocd = [
+            (o, i.cd_obj, i.addr_const_null)
+            for o, b in objects.items()
+            if b["id_type"] == "package"
+        ]
+        return vocd
+
+    def make_voqd(this_dataset_updated_uuid, i):
+        voqd = []  # no quant for this load right now
+        return voqd
+
+    def make_values_cat(this_dataset_updated_uuid, i, luinst):
+        # we don't derive anything from the dataset updated uuid so nothing goes here
+        values_cv = [
+            (
+                None,
+                i.ct_hack,
+                e["object"].uuid,
+                i.id_nerve_cross_section,
+                i.cd_obj,  # if we mess this up the fk ok obj_desc_cat will catch it :)
+                luinst[e["dataset"].uuid, e["sample"]],  # get us the instance
+            )
+            for e in exts
+        ]
+        return values_cv
+
+    def make_values_quant(this_dataset_updated_uuid, i, luinst):
+        values_qv = []
+        return values_qv
+
+    return (
+        updated_transitive,
+        values_objects,
+        values_dataset_object,
+        make_values_instances,
+        make_values_parents,
+        make_void,
+        make_vocd,
+        make_voqd,
+        make_values_cat,
+        make_values_quant,
+    )
+
+
+import scipy
+import augpathlib as aug
+from sparcur.datasets import SamplesFilePath
+
+
+def extract_demo(dataset_uuid, source_local=True):
+    _dsp = (
+        "/mnt/str/tom/sparc-datasets/55c5b69c-a5b8-4881-a105-e4048af26fa5/SPARC/"
+        "Quantified morphology of the human vagus nerve with anti-claudin-1/"
+    )
+    p = _dsp + "derivative/CadaverVNMorphology_OutputMetrics.mat"
+    _p = aug.AugmentedPath(_dsp + "samples.xlsx")
+    sp = SamplesFilePath(_p)
+    ap = Path(p)
+    obj_uuid = ap.cache.meta.id.split(":")[-1]
+    m = scipy.io.loadmat(p)
+    m.keys()
+    ks = (
+        "NFasc",
+        "dFasc_um",
+        "dNerve_um",
+        "laterality",
+        "level",
+        "sex",
+        "sub_sam",
+    )
+    breakpoint()
+
+    subjects = None
+    samples = None
+    instances = None
+    parents = None
+
+    values_objects = None
+    values_dataset_object = None
+
+    def make_values_instances(i):
+        return values_instances
+
+    def make_values_parents(luinst):
+        return values_parents
+
+    def make_void(this_dataset_updated_uuid, i):
+        return void
+
+    def make_vocd(this_dataset_updated_uuid, i):
+        return vocd
+
+    def make_voqd(this_dataset_updated_uuid, i):
+        return voqd
+
+    def make_values_cat(this_dataset_updated_uuid, i, luinst):
+        return values_cv
+
+    def make_values_quant(this_dataset_updated_uuid, i, luinst):
+        return values_qv
+
+    return (
+        updated_transitive,
+        values_objects,
+        values_dataset_object,
+        make_values_instances,
+        make_values_parents,
+        make_void,
+        make_vocd,
+        make_voqd,
+        make_values_cat,
+        make_values_quant,
+    )
+
+
+def ingest_demo(
+    session, source_local=True, do_insert=True, commit=False, dev=False
+):
+    dataset_uuid = "55c5b69c-a5b8-4881-a105-e4048af26fa5"
+    ingest(dataset_uuid, extract_demo, session, commit=commit, dev=dev)
+
+
+def ingest_demo_jp2(
+    session, source_local=True, do_insert=True, commit=False, dev=False
+):
+    dataset_uuid = "55c5b69c-a5b8-4881-a105-e4048af26fa5"
+    ingest(dataset_uuid, extract_demo_jp2, session, commit=commit, dev=dev)
 
 
 def ingest_reva_ft_all(
@@ -1387,200 +1450,6 @@
     dev : bool, optional
         dev mode, by default False
     """
-=======
-    return (updated_transitive, values_objects, values_dataset_object,
-            make_values_instances, make_values_parents,
-            make_void, make_vocd, make_voqd,
-            make_values_cat, make_values_quant,
-            )
-
-    # this is where things get annoying with needing selects on instance measured
-
-
-def ext_values(exts):
-    datasets = {i.uuid: {'id_type': i.type}
-                for e in exts
-                if (i := e['dataset'])
-                }
-
-    packages = {i.uuid: {
-        'id_type': i.type,
-        'id_file': e['file_id'],
-    }
-            for e in exts
-                if (i := e['object'])
-                }
-
-    objects = {**datasets, **packages}
-    dataset_object = list(set((d.uuid, o.uuid) for e in exts
-                            if (d := e['dataset']) and (o := e['object'])
-                            ))
-
-    subjects = {k: {'type': 'subject',
-                    'desc_inst': 'human',  # FIXME hardcoded
-                    'id_sub': k[1],
-                    } for k in sorted(set((e['dataset'], e['subject']) for e in exts))}
-    parents = sorted(set((e['dataset'],) + p for e in exts for p in e['parents']))
-
-    samples = {k[:2]: {'type': 'sample',
-                        'desc_inst': 'nerve-cross-section',  # FIXME hardcoded
-                        'id_sub': k[-1],
-                        'id_sam': k[1],
-                        } for k in sorted(set((e['dataset'], e['sample'], e['subject']) for e in exts))}
-
-    instances = {**subjects, **samples}
-
-    values_objects = [
-        (i, o['id_type'], o['id_file'] if 'id_file' in o else None)
-        for i, o in objects.items()
-        if o['id_type'] != 'dataset'  # already did it above
-    ]
-    values_dataset_object = dataset_object
-
-    return instances, parents, objects, values_objects, values_dataset_object
-
-
-def extract_demo_jp2(dataset_uuid, source_local=False):
-    # this is a 1.2.3 dataset so a bit different
-
-    resp = requests.get(f'https://cassava.ucsd.edu/sparc/datasets/{dataset_uuid}/LATEST/path-metadata.json')
-
-    try:
-        blob = resp.json()
-    except Exception as e:
-        breakpoint()
-        raise e
-
-    for j in blob['data']:
-        j['type'] = 'pathmeta'
-
-    ir = fromJson(blob)
-
-    updated_transitive = max([i['timestamp_updated'] for i in ir['data'][1:]])  # 1: to skip the dataset object itself
-
-    jp2 = [r for r in ir['data'] if 'mimetype' in r and r['mimetype'] == 'image/jp2']
-
-    exts = [ext_pmeta123(j) for j in jp2]
-
-    instances, parents, objects, values_objects, values_dataset_object = ext_values(exts)
-
-    def make_values_instances(i):
-        values_instances = [
-            (d.uuid, f, inst['type'], i.luid[inst['desc_inst']],
-            inst['id_sub'] if 'id_sub' in inst else None,
-            inst['id_sam'] if 'id_sam' in inst else None,
-            )
-            for (d, f), inst in instances.items()]
-
-        return values_instances
-
-    def make_values_parents(luinst):
-        """ need the lookup for instances """
-        values_parents = [
-            (luinst[d.uuid, child], luinst[d.uuid, parent])
-            for d, child, parent in parents]
-        return values_parents
-
-    def make_void(this_dataset_updated_uuid, i):
-        # we don't derive anything from the dataset updated uuid so nothing goes here
-        void = [(o, i.id_nerve_cross_section, i.addr_const_null, None)
-                for o, b in objects.items() if b['id_type'] == 'package']
-        return void
-
-    def make_vocd(this_dataset_updated_uuid, i):
-        # we don't derive anything from the dataset updated uuid so nothing goes here
-        vocd = [(o, i.cd_obj, i.addr_const_null)
-                for o, b in objects.items() if b['id_type'] == 'package']
-        return vocd
-
-    def make_voqd(this_dataset_updated_uuid, i):
-        voqd = []  # no quant for this load right now
-        return voqd
-
-    def make_values_cat(this_dataset_updated_uuid, i, luinst):
-        # we don't derive anything from the dataset updated uuid so nothing goes here
-        values_cv = [
-            (None,
-             i.ct_hack,
-             e['object'].uuid,
-             i.id_nerve_cross_section,
-             i.cd_obj,  # if we mess this up the fk ok obj_desc_cat will catch it :)
-             luinst[e['dataset'].uuid, e['sample']],  # get us the instance
-             )
-            for e in exts
-        ]
-        return values_cv
-
-    def make_values_quant(this_dataset_updated_uuid, i, luinst):
-        values_qv = []
-        return values_qv
-
-    return (updated_transitive, values_objects, values_dataset_object,
-            make_values_instances, make_values_parents,
-            make_void, make_vocd, make_voqd,
-            make_values_cat, make_values_quant,
-            )
-
-
-import scipy
-import augpathlib as aug
-from sparcur.datasets import SamplesFilePath
-def extract_demo(dataset_uuid, source_local=True):
-    _dsp = ('/mnt/str/tom/sparc-datasets/55c5b69c-a5b8-4881-a105-e4048af26fa5/SPARC/'
-            'Quantified morphology of the human vagus nerve with anti-claudin-1/')
-    p = _dsp + 'derivative/CadaverVNMorphology_OutputMetrics.mat'
-    _p = aug.AugmentedPath(_dsp + 'samples.xlsx')
-    sp = SamplesFilePath(_p)
-    ap = Path(p)
-    obj_uuid = ap.cache.meta.id.split(':')[-1]
-    m = scipy.io.loadmat(p)
-    m.keys()
-    ks = 'NFasc', 'dFasc_um', 'dNerve_um', 'laterality', 'level', 'sex', 'sub_sam'
-    breakpoint()
-
-    subjects = None
-    samples = None
-    instances = None
-    parents = None
-
-    values_objects = None
-    values_dataset_object = None
-
-    def make_values_instances(i):
-        return values_instances
-    def make_values_parents(luinst):
-        return values_parents
-    def make_void(this_dataset_updated_uuid, i):
-        return void
-    def make_vocd(this_dataset_updated_uuid, i):
-        return vocd
-    def make_voqd(this_dataset_updated_uuid, i):
-        return voqd
-    def make_values_cat(this_dataset_updated_uuid, i, luinst):
-        return values_cv
-    def make_values_quant(this_dataset_updated_uuid, i, luinst):
-        return values_qv
-
-    return (updated_transitive, values_objects, values_dataset_object,
-            make_values_instances, make_values_parents,
-            make_void, make_vocd, make_voqd,
-            make_values_cat, make_values_quant,
-            )
-
-
-def ingest_demo(session, source_local=True, do_insert=True, commit=False, dev=False):
-    dataset_uuid = '55c5b69c-a5b8-4881-a105-e4048af26fa5'
-    ingest(dataset_uuid, extract_demo, session, commit=commit, dev=dev)
-
-
-def ingest_demo_jp2(session, source_local=True, do_insert=True, commit=False, dev=False):
-    dataset_uuid = '55c5b69c-a5b8-4881-a105-e4048af26fa5'
-    ingest(dataset_uuid, extract_demo_jp2, session, commit=commit, dev=dev)
-
-
-def ingest_reva_ft_all(session, source_local=False, do_insert=True, batch=False, commit=False, dev=False):
-
->>>>>>> 077bbd2c
     dataset_uuids = (
         "aa43eda8-b29a-4c25-9840-ecbd57598afc",  # f001
         # the rest have uuid1 issues :/ all in the undefined folder it seems, might be able to fix with a reupload
@@ -1650,53 +1519,51 @@
     # use connection env as unique session
     session = Session(engine)
 
-<<<<<<< HEAD
-    # try to ingest reva facular tubular all
     try:
         ingest_reva_ft_all(
-            session=session,  # type: ignore
-            # source_local=source_local=source_local,
+            session,
+            source_local=source_local,
             do_insert=True,
             batch=True,
             commit=commit,
             dev=True,
         )
-    # failed: undue DB request, close connection, and remove connection env.
     except Exception as e:
         session.rollback()
         session.close()
         engine.dispose()
         raise e
-=======
-    if False:
+
+    if True:
         try:
-            ingest_reva_ft_all(session, source_local=source_local, do_insert=True, batch=True, commit=commit, dev=True)
+            ingest_demo_jp2(
+                session,
+                source_local=source_local,
+                do_insert=True,
+                commit=commit,
+                dev=True,
+            )
         except Exception as e:
             session.rollback()
             session.close()
             engine.dispose()
             raise e
 
-    if True:
+    if False:
         try:
-            ingest_demo_jp2(session, source_local=source_local, do_insert=True, commit=commit, dev=True)
+            ingest_demo(
+                session,
+                source_local=source_local,
+                do_insert=True,
+                commit=commit,
+                dev=True,
+            )
         except Exception as e:
             session.rollback()
             session.close()
             engine.dispose()
             raise e
 
-    if False:
-        try:
-            ingest_demo(session, source_local=source_local, do_insert=True, commit=commit, dev=True)
-        except Exception as e:
-            session.rollback()
-            session.close()
-            engine.dispose()
-            raise e
->>>>>>> 077bbd2c
-
-    # rm alloc memory in GIL for connection
     session.close()
     # rm alloc memory in GIL for connection env
     engine.dispose()
