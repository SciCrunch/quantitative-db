--- conflicted
+++ resolved
@@ -4,11 +4,8 @@
 from collections import defaultdict, Counter
 
 import requests
-<<<<<<< HEAD
-=======
 from pyontutils.utils_fast import chunk_list
 from sparcur import objects as sparcur_objects  # register pathmeta type
->>>>>>> c73a982a
 from sparcur.paths import Path
 from sparcur.utils import PennsieveId as RemoteId
 from sparcur.utils import fromJson, log as _slog, register_type
@@ -20,8 +17,6 @@
 
 from quantdb.utils import dbUri, isoformat, log
 
-<<<<<<< HEAD
-=======
 # good trick for truncating insane errors messages
 #import sys
 #
@@ -144,7 +139,6 @@
 log.removeHandler(log.handlers[0])
 log.addHandler(_slog.handlers[0])
 
->>>>>>> c73a982a
 log = log.getChild('ingest')
 
 
