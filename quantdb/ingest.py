import json
import pathlib
import sys
from collections import defaultdict

import requests
from sparcur import objects as sparcur_objects  # register pathmeta type
# FIXME sparcur dependencies, or keep ingest separate
from sparcur.utils import fromJson
from sqlalchemy import create_engine
from sqlalchemy.dialects.postgresql import JSONB
from sqlalchemy.orm import Session
from sqlalchemy.sql import bindparam
<<<<<<< HEAD
from sqlalchemy.sql import text as sql_text
=======
# FIXME sparcur dependencies, or keep ingest separate
from sparcur.utils import fromJson, PennsieveId as RemoteId
from sparcur.paths import Path
from sparcur import objects as sparcur_objects  # register pathmeta type
from quantdb.utils import log, dbUri, isoformat
>>>>>>> 55a868a3

from quantdb.utils import dbUri, isoformat, log

######### start database interaction section


log = log.getChild("ingest")

try:
    if get_ipython().__class__.__name__ == "ZMQInteractiveShell":
        import sys  # FIXME hack that should be in jupyter-repl env or something

        sys.breakpointhook = lambda: None
except NameError:
    pass


# from interlex.core import getName
class getName:
    class MyBool:
        """python is dumb"""

    def __init__(self):
        self.counter = -1
        self.value_to_name = {}

    def valueCheck(self, value):
        if isinstance(value, dict):
            value = hash(
                frozenset(
                    (k, self.valueCheck(v) if isinstance(v, list) or isinstance(v, dict) else v)
                    for k, v in value.items()
                )
            )
        elif isinstance(value, list):
            value = tuple(self.valueCheck(e) for e in value)
        elif isinstance(value, bool):
            value = self.MyBool, value
        else:
            pass

        return value

    def __call__(self, value, type=None):
        value = self.valueCheck(value)
        if type is not None and (value, type) in self.value_to_name:
            return self.value_to_name[value, type]
        elif type is None and value in self.value_to_name:
            return self.value_to_name[value]
        else:
            self.counter += 1
            name = "v" + str(self.counter)

            if type is None:
                self.value_to_name[value] = name
            else:
                self.value_to_name[value, type] = name

            return name


# from interlex.core import makeParamsValues
def makeParamsValues(*value_sets, constants=tuple(), types=tuple(), row_types=tuple()):
    # TODO variable sized records and
    # common value names
    if constants and not all(":" in c for c in constants):
        raise ValueError(f"All constants must pass variables in via params {constants}")

    getname = getName()

    params = {}
    if types:
        bindparams = []
        itertypes = (t for ts in types for t in ts)

    elif row_types:
        bindparams = []

    for i, values in enumerate(value_sets):
        # proto_params doesn't need to be a dict
        # values will be reduced when we create params as a dict
        if row_types:
            proto_params = [(tuple(getname(value, type=t) for value, t in zip(row, row_types)), row) for row in values]
        else:
            proto_params = [(tuple(getname(value) for value in row), row) for row in values]

        values_template = ", ".join(
            "(" + ", ".join(constants + tuple(":" + name for name in names)) + ")" for names, _ in proto_params
        )
        yield values_template
        if row_types:
            _done = set()
            for names, values in proto_params:
                for name, value, type in zip(names, values, row_types):
                    params[name] = value
                    if type is not None and name not in _done:
                        bindparams.append(bindparam(name, type_=type))
        else:
            for names, values in proto_params:
                for name, value in zip(names, values):
                    params[name] = value
                    if types:
                        maybe_type = next(itertypes)
                        if maybe_type is not None:
                            bindparams.append(bindparam(name, type_=maybe_type))

    yield params
    if types or row_types:
        yield bindparams  # TODO not sure if there are dupes here


"""
l left
r right
c cardiac not left or right but a branch on its own FIXME might be for central for esophageal
a anterior
p posterior

c cervical
t throacic
a abdominal
"""
sam_ordering = {
<<<<<<< HEAD
    "l": 0,  # left
    "r": 0,  # right
    "c": 0,  # cardiac safe to keep at zero since the c index usually come after t
    "a": 1,  # anterior abdominal
    "p": 1,  # posterior abdominal
=======
    'l': 0,  # left
    'r': 0,  # right
    'c': 1,  # central +cardiac safe to keep at zero since the c index usually come after t+ FIXME means central so it is where both sides merge so have to redo the ordering which will force a v2
    'a': 2,  # anterior
    'p': 2,  # posterior
>>>>>>> 55a868a3
}
seg_ordering = {
    "c": 0,  # cervical
    "t": 1,  # thoracic
    "a": 2,  # abdominal
}


def anat_index(sample):
    # count the number of distinct values less than a given integer
    # create the map

    sam, sam_id, seg, seg_id = sample.split("-")
    # FIXME bad becase left and right are unstable and we don't care about this, we just want relative to max possible
    # don't do this with sort
    sam_ind = sam_ordering[sam_id]
    for k, v in seg_ordering.items():
        if seg_id.startswith(k):
            prefix = k
            seg_ind = v
            break
    else:
        if sam_id == "c":
            # print('c sample', sample)
            # rest = int(''.join(_ for _ in seg_id if _.isdigit()))
            rest = int(seg_id[:-1])
            suffix = int(seg_id[-1].encode().hex())
            return sam_ind, 0, rest, suffix
        else:
            msg = f"unknown seg {sample}"
            print(msg)  # FIXME TODO logging
            # raise ValueError(msg)
            # return int(f'{sam_ind}000')
            return sam_ind, 0, 0, 0

    rest = int(seg_id[len(prefix) :])  # FIXME this convention is not always followed
    comps = sam_ind, seg_ind, rest, 0
    # return int(f'{sam_ind}{seg_ind}{rest:0>2d}')
    return comps


def pps(path_structure):
    if len(path_structure) == 6:
        # FIXME utter hack
        top, subject, sam_1, segment, modality, file = path_structure
<<<<<<< HEAD
        p1 = sam_1, subject  # child, parent to match db convention wasDerivedFrom
        p2 = segment, sam_1
        return {
            "parents": (p1, p2),
            "subject": subject,
            "sample": segment,
            "modality": modality,
            # note that because we do not convert to a single value we cannot include raw_anat_index in the qdb but that's ok
            "raw_anat_index_v1": anat_index(segment),
        }
=======
    elif len(path_structure) == 5:
        top, subject, sam_1, segment, file = path_structure
        modality = None  # FIXME from metadata sample id
        if file.endswith('.jpx') and ('9um' in file or '36um' in file):
            modality = 'microct'
        else:
            raise NotImplementedError(path_structure)
>>>>>>> 55a868a3
    else:
        raise NotImplementedError(path_structure)

    p1 = sam_1, subject  # child, parent to match db convention wasDerivedFrom
    p2 = segment, sam_1
    return {
        'parents': (p1, p2),
        'subject': subject,
        'sample': segment,
        'modality': modality,
        # note that because we do not convert to a single value we cannot include raw_anat_index in the qdb but that's ok
        'raw_anat_index_v2': anat_index(segment),
    }


def pps123(path_structure):
    if len(path_structure) == 4:
        dp, sub, sam, file = path_structure
    else:
        breakpoint()
        raise NotImplementedError(path_structure)

    subject = sub
    sample = f'sam-{sub}_{sam}'
    p1 = sample, subject
    return {
        'parents': (p1,),
        'subject': subject,
        'sample': sample,
        }


def ext_pmeta(j, _pps=pps):
    out = {}
<<<<<<< HEAD
    out["dataset"] = j["dataset_id"]
    out["object"] = j["remote_id"]
    out["file_id"] = (
        j["file_id"] if "file_id" in j else int(j["uri_api"].rsplit("/")[-1])
    )  # XXX old pathmeta schema that didn't include file id
    ps = pathlib.Path(j["dataset_relative_path"]).parts
    [p for p in ps if p.startswith("sub-") or p.startswith("sam-")]
    out.update(pps(ps))
=======
    out['dataset'] = j['dataset_id']
    out['object'] = j['remote_id']
    out['file_id'] = j['file_id'] if 'file_id' in j else int(j['uri_api'].rsplit('/')[-1])  # XXX old pathmeta schema that didn't include file id
    ps = pathlib.Path(j['dataset_relative_path']).parts
    [p for p in ps if p.startswith('sub-') or p.startswith('sam-')]
    out.update(_pps(ps))
>>>>>>> 55a868a3
    return out


def ext_pmeta123(j):
    return ext_pmeta(j, _pps=pps123)


class Queries:
    def __init__(self, session):
        self.session = session

    def address_from_fadd_type_fadd(self, fadd_type, fadd):
        # FIXME multi etc.
<<<<<<< HEAD
        res = [
            i
            for i, in self.session.execute(
                sql_text("select * from address_from_fadd_type_fadd(:fadd_type, :fadd)"),
                dict(fadd_type=fadd_type, fadd=fadd),
            )
        ]
=======
        params = dict(fadd_type=fadd_type, fadd=fadd)
        res = [i for i, in self.session.execute(sql_text("select * from address_from_fadd_type_fadd(:fadd_type, :fadd)"), params)]
>>>>>>> 55a868a3
        if res:
            out = res[0]
            if out is None:
                raise ValueError(f'needed a result here {params}')
            else:
                return out

    def desc_inst_from_label(self, label):
        # FIXME multi etc.
<<<<<<< HEAD
        res = [
            i for i, in self.session.execute(sql_text("select * from desc_inst_from_label(:label)"), dict(label=label))
        ]
=======
        params = dict(label=label)
        res = [i for i, in self.session.execute(sql_text("select * from desc_inst_from_label(:label)"), params)]
>>>>>>> 55a868a3
        if res:
            out = res[0]
            if out is None:
                raise ValueError(f'needed a result here {params}')
            else:
                return out

    def desc_quant_from_label(self, label):
        # FIXME multi etc.
<<<<<<< HEAD
        res = [
            i for i, in self.session.execute(sql_text("select * from desc_quant_from_label(:label)"), dict(label=label))
        ]
=======
        params = dict(label=label)
        res = [i for i, in self.session.execute(sql_text("select * from desc_quant_from_label(:label)"), params)]
>>>>>>> 55a868a3
        if res:
            out = res[0]
            if out is None:
                raise ValueError(f'needed a result here {params}')
            else:
                return out

    def desc_cat_from_label_domain_label(self, label, domain_label):
        # FIXME multi etc.
<<<<<<< HEAD
        res = [
            i
            for i, in self.session.execute(
                sql_text("select * from desc_cat_from_label_domain_label(:label, :domain_label)"),
                dict(label=label, domain_label=domain_label),
            )
        ]
=======
        params = dict(label=label, domain_label=domain_label)
        res = [i for i, in self.session.execute(sql_text("select * from desc_cat_from_label_domain_label(:label, :domain_label)"),
                                                params)]
>>>>>>> 55a868a3
        if res:
            out = res[0]
            if out is None:
                raise ValueError(f'needed a result here {params}')
            else:
                return out

    def cterm_from_label(self, label):
        # FIXME multi etc.
        params = dict(label=label)
        res = [i for i, in self.session.execute(sql_text("select * from cterm_from_label(:label)"), params)]
        if res:
            out = res[0]
            if out is None:
                raise ValueError(f'needed a result here {params}')
            else:
                return out


    def insts_from_dataset(self, dataset):
        return list(self.session.execute(sql_text("select * from insts_from_dataset(:dataset)"), dict(dataset=dataset)))

    def insts_from_dataset_ids(self, dataset, ids):
        return list(
            self.session.execute(
                sql_text("select * from insts_from_dataset_ids(:dataset, :ids)"), dict(dataset=dataset, ids=ids)
            )
        )


class InternalIds:
    def __init__(self, queries):
        q = queries
        self._q = queries

<<<<<<< HEAD
        self.addr_suid = q.address_from_fadd_type_fadd("tabular-header", "id_sub")
        self.addr_said = q.address_from_fadd_type_fadd("tabular-header", "id_sam")
        self.addr_spec = q.address_from_fadd_type_fadd("tabular-header", "species")
        self.addr_saty = q.address_from_fadd_type_fadd("tabular-header", "sample_type")
=======
        self.addr_tmod = q.address_from_fadd_type_fadd('tabular-header', 'modality')

        self.addr_NFasc = q.address_from_fadd_type_fadd('tabular-header', 'NFasc')  # FIXME not really a tabular source
        self.addr_dNerve_um = q.address_from_fadd_type_fadd('tabular-header', 'dNerve_um')  # FIXME not really a tabular source
        self.addr_laterality = q.address_from_fadd_type_fadd('tabular-header', 'laterality')
        self.addr_level = q.address_from_fadd_type_fadd('tabular-header', 'level')

        self.addr_dFasc_um_idx = q.address_from_fadd_type_fadd('json-path-with-types', '#/#int/dFasc_um')  # FIXME not really a json source, FIXME how to distinguish the index from the value
        self.addr_dFasc_um_value = q.address_from_fadd_type_fadd('json-path-with-types', '#/#int/dFasc_um/#int')  # FIXME not really a json source

        #addr_trai = address_from_fadd_type_fadd('tabular-header', 'raw_anat_index')
        #addr_tnai = address_from_fadd_type_fadd('tabular-header', 'norm_anat_index')
        #addr_context = address_from_fadd_type_fadd('context', '#/path-metadata/{index of match remote_id}/dataset_relative_path')  # XXX this doesn't do what we want, I think what we really would want in these contexts are objects_internal that reference the file system state for a given updated snapshot, that is the real "object" that corresponds to the path-metadata.json that we are working from
>>>>>>> 55a868a3

        self.addr_tmod = q.address_from_fadd_type_fadd("tabular-header", "modality")
        # addr_trai = address_from_fadd_type_fadd('tabular-header', 'raw_anat_index')
        # addr_tnai = address_from_fadd_type_fadd('tabular-header', 'norm_anat_index')
        # addr_context = address_from_fadd_type_fadd('context', '#/path-metadata/{index of match remote_id}/dataset_relative_path')  # XXX this doesn't do what we want, I think what we really would want in these contexts are objects_internal that reference the file system state for a given updated snapshot, that is the real "object" that corresponds to the path-metadata.json that we are working from

        # addr_jpmod = address_from_fadd_type_fadd('json-path-with-types', '#/#int/modality')
        # addr_jprai = address_from_fadd_type_fadd('json-path-with-types', '#/#int/anat_index')
        # addr_jpnai = address_from_fadd_type_fadd('json-path-with-types', '#/#int/norm_anat_index')

<<<<<<< HEAD
        self.addr_jpdrp = q.address_from_fadd_type_fadd(
            "json-path-with-types", "#/path-metadata/data/#int/dataset_relative_path"
        )
=======
        # XXX these are more accurate if opaque
        self.addr_jpmod = q.address_from_fadd_type_fadd('json-path-with-types', '#/path-metadata/data/#int/dataset_relative_path#derive-modality')
        #addr_jprai = address_from_fadd_type_fadd('json-path-with-types', '#/path-metadata/data/#int/dataset_relative_path#derive-raw-anat-index')
        self.addr_jpnai1 = q.address_from_fadd_type_fadd('json-path-with-types', '#/path-metadata/data/#int/dataset_relative_path#derive-norm-anat-index-v1')
        self.addr_jpnain1 = q.address_from_fadd_type_fadd('json-path-with-types', '#/path-metadata/data/#int/dataset_relative_path#derive-norm-anat-index-v1-min')
        self.addr_jpnaix1 = q.address_from_fadd_type_fadd('json-path-with-types', '#/path-metadata/data/#int/dataset_relative_path#derive-norm-anat-index-v1-max')
        self.addr_jpnai = q.address_from_fadd_type_fadd('json-path-with-types', '#/path-metadata/data/#int/dataset_relative_path#derive-norm-anat-index-v2')
        self.addr_jpnain = q.address_from_fadd_type_fadd('json-path-with-types', '#/path-metadata/data/#int/dataset_relative_path#derive-norm-anat-index-v2-min')
        self.addr_jpnaix = q.address_from_fadd_type_fadd('json-path-with-types', '#/path-metadata/data/#int/dataset_relative_path#derive-norm-anat-index-v2-max')
        self.addr_jpsuid = q.address_from_fadd_type_fadd('json-path-with-types', '#/path-metadata/data/#int/dataset_relative_path#derive-subject-id')
        self.addr_jpsaid = q.address_from_fadd_type_fadd('json-path-with-types', '#/path-metadata/data/#int/dataset_relative_path#derive-sample-id')
>>>>>>> 55a868a3

        # XXX these are more accurate if opaque
        self.addr_jpmod = q.address_from_fadd_type_fadd(
            "json-path-with-types", "#/path-metadata/data/#int/dataset_relative_path#derive-modality"
        )
        # addr_jprai = address_from_fadd_type_fadd('json-path-with-types', '#/path-metadata/data/#int/dataset_relative_path#derive-raw-anat-index')
        self.addr_jpnai = q.address_from_fadd_type_fadd(
            "json-path-with-types", "#/path-metadata/data/#int/dataset_relative_path#derive-norm-anat-index-v1"
        )
        self.addr_jpnain = q.address_from_fadd_type_fadd(
            "json-path-with-types", "#/path-metadata/data/#int/dataset_relative_path#derive-norm-anat-index-v1-min"
        )
        self.addr_jpnaix = q.address_from_fadd_type_fadd(
            "json-path-with-types", "#/path-metadata/data/#int/dataset_relative_path#derive-norm-anat-index-v1-max"
        )
        self.addr_jpsuid = q.address_from_fadd_type_fadd(
            "json-path-with-types", "#/path-metadata/data/#int/dataset_relative_path#derive-subject-id"
        )
        self.addr_jpsaid = q.address_from_fadd_type_fadd(
            "json-path-with-types", "#/path-metadata/data/#int/dataset_relative_path#derive-sample-id"
        )

        self.addr_jpspec = q.address_from_fadd_type_fadd("json-path-with-types", "#/local/tom-made-it-up/species")
        self.addr_jpsaty = q.address_from_fadd_type_fadd("json-path-with-types", "#/local/tom-made-it-up/sample_type")

        # future version when we actually have the metadata files
<<<<<<< HEAD
        # addr_jpmod = address_from_fadd_type_fadd('json-path-with-types', '#/curation-export/manifest/#int/modality')
        # addr_jprai = address_from_fadd_type_fadd('json-path-with-types', '#/curation-export/samples/#int/raw_anat_index')
        # addr_jpnai = address_from_fadd_type_fadd('json-path-with-types', '#/curation-export/samples/#int/norm_anat_index')
        # addr_jpsuid = address_from_fadd_type_fadd('json-path-with-types', '#/curation-export/subjects/#int/id_sub')
        # addr_jpsaid = address_from_fadd_type_fadd('json-path-with-types', '#/curation-export/samples/#int/id_sam')

        self.addr_const_null = q.address_from_fadd_type_fadd("constant", None)

        # qd_rai = desc_quant_from_label('reva ft sample anatomical location distance index raw')
        self.qd_nai = q.desc_quant_from_label("reva ft sample anatomical location distance index normalized v1")
        self.qd_nain = q.desc_quant_from_label("reva ft sample anatomical location distance index normalized v1 min")
        self.qd_naix = q.desc_quant_from_label("reva ft sample anatomical location distance index normalized v1 max")

        self.cd_mod = q.desc_cat_from_label_domain_label("hasDataAboutItModality", None)
        self.cd_bot = q.desc_cat_from_label_domain_label(
            "bottom", None
        )  # we just need something we can reference that points to null so we can have a refernce to all the objects

        self.id_human = q.desc_inst_from_label("human")
        self.id_nerve = q.desc_inst_from_label("nerve")
        self.id_nerve_volume = q.desc_inst_from_label("nerve-volume")
        self.luid = {
            "human": self.id_human,
            "nerve": self.id_nerve,
            "nerve-volume": self.id_nerve_volume,
=======
        #addr_jpmod = address_from_fadd_type_fadd('json-path-with-types', '#/curation-export/manifest/#int/modality')
        #addr_jprai = address_from_fadd_type_fadd('json-path-with-types', '#/curation-export/samples/#int/raw_anat_index')
        #addr_jpnai = address_from_fadd_type_fadd('json-path-with-types', '#/curation-export/samples/#int/norm_anat_index')
        #addr_jpsuid = address_from_fadd_type_fadd('json-path-with-types', '#/curation-export/subjects/#int/id_sub')
        #addr_jpsaid = address_from_fadd_type_fadd('json-path-with-types', '#/curation-export/samples/#int/id_sam')

        self.addr_const_null = q.address_from_fadd_type_fadd('constant', None)

        self.qd_nvlai1 = q.desc_quant_from_label('vagus level anatomical location distance index normalized v1')
        self.qd_nvlain1 = q.desc_quant_from_label('vagus level anatomical location distance index normalized v1 min')
        self.qd_nvlaix1 = q.desc_quant_from_label('vagus level anatomical location distance index normalized v1 max')

        #qd_rai = desc_quant_from_label('reva ft sample anatomical location distance index raw')
        self.qd_nai1 = q.desc_quant_from_label('reva ft sample anatomical location distance index normalized v1')
        self.qd_nain1 = q.desc_quant_from_label('reva ft sample anatomical location distance index normalized v1 min')
        self.qd_naix1 = q.desc_quant_from_label('reva ft sample anatomical location distance index normalized v1 max')

        self.qd_nai = q.desc_quant_from_label('reva ft sample anatomical location distance index normalized v2')
        self.qd_nain = q.desc_quant_from_label('reva ft sample anatomical location distance index normalized v2 min')
        self.qd_naix = q.desc_quant_from_label('reva ft sample anatomical location distance index normalized v2 max')

        self.qd_count = q.desc_quant_from_label('count')  # FIXME see count-of-sheep-in-field-at-time issue
        self.qd_nerve_cs_diameter_um = q.desc_quant_from_label('nerve cross section diameter um')
        self.qd_fasc_cs_diameter_um = q.desc_quant_from_label('fascicle cross section diameter um')

        self.cd_mod = q.desc_cat_from_label_domain_label('hasDataAboutItModality', None)
        self.cd_obj = q.desc_cat_from_label_domain_label('hasAssociatedObject', None)
        self.cd_bot = q.desc_cat_from_label_domain_label('bottom', None)  # we just need something we can reference that points to null so we can have a refernce to all the objects, XXX but it can't actually be bottom because bottom by definition relates no entities

        self.id_human = q.desc_inst_from_label('human')
        self.id_nerve = q.desc_inst_from_label('nerve')
        self.id_nerve_volume = q.desc_inst_from_label('nerve-volume')
        self.id_nerve_cross_section = q.desc_inst_from_label('nerve-cross-section')
        self.id_fascicle_cross_section = q.desc_inst_from_label('fascicle-cross-section')
        self.luid = {
            'human': self.id_human,
            'nerve': self.id_nerve,
            'nerve-volume': self.id_nerve_volume,
            'nerve-cross-section': self.id_nerve_cross_section,
            'fascicle-cross-section': self.id_fascicle_cross_section
>>>>>>> 55a868a3
        }

        self.ct_mod = q.cterm_from_label("microct")  # lol ct ct
        self.ct_hack = q.cterm_from_label("hack-associate-some-value")
        self.luct = {
            "ct-hack": self.ct_hack,
            "microct": self.ct_mod,
        }


class Inserts:
    # TODO
    pass


<<<<<<< HEAD
def ingest(dataset_uuid, extract_fun, session, commit=False, dev=False, values_args=None):
    """generic ingest workflow
    this_dataset_updated_uuid might not be needed in future,
    add a kwarg to control it maybe?
=======
def ingest(dataset_uuid, extract_fun, session, commit=False, dev=False, values_args=None, **kwargs):
    """ generic ingest workflow
        this_dataset_updated_uuid might not be needed in future,
        add a kwarg to control it maybe?
>>>>>>> 55a868a3
    """

    ocdn = " ON CONFLICT DO NOTHING" if dev else ""

    if extract_fun is None and values_args is None:
<<<<<<< HEAD
        raise TypeError("need one of extract_fun or values_args")

    (
        updated_transitive,
        values_objects,
        values_dataset_object,
        make_values_instances,
        make_values_parents,
        make_void,
        make_vocd,
        make_voqd,
        make_values_cat,
        make_values_quant,
    ) = (
        extract_fun(dataset_uuid) if values_args is None else values_args
    )
=======
        raise TypeError('need one of extract_fun or values_args')

    (updated_transitive, values_objects, values_dataset_object,
     make_values_instances, make_values_parents,
     make_void, make_vocd, make_voqd, make_values_cat, make_values_quant
     ) = extract_fun(dataset_uuid, **kwargs) if values_args is None else values_args
>>>>>>> 55a868a3

    q = Queries(session)
    i = InternalIds(q)

    # no dependencies to generate, but insert has to come after the dataset has been inserted (minimally)
    values_instances = make_values_instances(i)

    res0 = session.execute(
        sql_text("INSERT INTO objects (id, id_type) VALUES (:id, :id_type) ON CONFLICT DO NOTHING"),
        dict(id=dataset_uuid, id_type="dataset"),
    )

    # oh dear https://stackoverflow.com/questions/34708509/how-to-use-returning-with-on-conflict-in-postgresql
<<<<<<< HEAD
    res1 = session.execute(
        sql_text(
            "WITH ins AS (INSERT INTO objects_internal (type, dataset, updated_transitive, label) VALUES ('path-metadata', :dataset, :updated_transitive, :label) ON CONFLICT DO NOTHING RETURNING id) SELECT id FROM ins UNION ALL SELECT id FROM objects_internal WHERE type = 'path-metadata' AND dataset = :dataset AND updated_transitive = :updated_transitive"
        ),  # TODO see whether we actually need union all here or whether union by itself is sufficient
        dict(
            dataset=dataset_uuid,
            updated_transitive=updated_transitive,
            label=f"test-load-for-f001 {isoformat(updated_transitive)}",
        ),
    )

    # it is better to use this approach for all top down information
    # just assume that it is coming from some combination of the metadata files and the file system
    # and leave it at that, prov can be chased down later if needed
    this_dataset_updated_uuid = [_ for _, in res1][0]
=======
    if updated_transitive:
        res1 = session.execute(
            sql_text("WITH ins AS (INSERT INTO objects_internal (type, dataset, updated_transitive, label) VALUES ('path-metadata', :dataset, :updated_transitive, :label) ON CONFLICT DO NOTHING RETURNING id) SELECT id FROM ins UNION ALL SELECT id FROM objects_internal WHERE type = 'path-metadata' AND dataset = :dataset AND updated_transitive = :updated_transitive"),  # TODO see whether we actually need union all here or whether union by itself is sufficient
            dict(dataset=dataset_uuid, updated_transitive=updated_transitive, label=f'test-load-for-f001 {isoformat(updated_transitive)}'))

        # it is better to use this approach for all top down information
        # just assume that it is coming from some combination of the metadata files and the file system
        # and leave it at that, prov can be chased down later if needed
        this_dataset_updated_uuid = [_ for _, in res1][0]
    else:
        this_dataset_updated_uuid = None

>>>>>>> 55a868a3
    void = make_void(this_dataset_updated_uuid, i)
    vocd = make_vocd(this_dataset_updated_uuid, i)
    voqd = make_voqd(this_dataset_updated_uuid, i)

<<<<<<< HEAD
    res1_1 = session.execute(
        sql_text(
            "INSERT INTO objects (id, id_type, id_internal) VALUES (:id, :id_type, :id) ON CONFLICT DO NOTHING"
        ),  # FIXME bad ocdn here
        dict(id=this_dataset_updated_uuid, id_type="quantdb"),
    )
=======
    if updated_transitive:
        res1_1 = session.execute(
            sql_text('INSERT INTO objects (id, id_type, id_internal) VALUES (:id, :id_type, :id) ON CONFLICT DO NOTHING'),  # FIXME bad ocdn here
            dict(id=this_dataset_updated_uuid, id_type='quantdb'))
>>>>>>> 55a868a3

    vt, params = makeParamsValues(values_objects)
    session.execute(sql_text(f"INSERT INTO objects (id, id_type, id_file) VALUES {vt}{ocdn}"), params)

    vt, params = makeParamsValues(values_dataset_object)
    session.execute(sql_text(f"INSERT INTO dataset_object (dataset, object) VALUES {vt}{ocdn}"), params)

    vt, params = makeParamsValues(values_instances)
    session.execute(
        sql_text(f"INSERT INTO values_inst (dataset, id_formal, type, desc_inst, id_sub, id_sam) VALUES {vt}{ocdn}"),
        params,
    )

    # inserts that depend on instances having already been inserted
    #ilt = q.insts_from_dataset_ids(dataset_uuid, [f for d, f, *rest in values_instances])
    # get all instances in a dataset since values_inst only includes instances we plan to insert
    # not those that were already inserted that we want to add values for
    ilt = q.insts_from_dataset(dataset_uuid)
    luinst = {(str(dataset), id_formal): id for id, dataset, id_formal in ilt}
    values_parents = make_values_parents(luinst)
    values_cv = make_values_cat(this_dataset_updated_uuid, i, luinst)
    values_qv = make_values_quant(this_dataset_updated_uuid, i, luinst)

    vt, params = makeParamsValues(values_parents)
    session.execute(sql_text(f"INSERT INTO instance_parent VALUES {vt}{ocdn}"), params)

    vt, params = makeParamsValues(void)
    session.execute(
        sql_text(f"INSERT INTO obj_desc_inst (object, desc_inst, addr_field, addr_desc_inst) VALUES {vt}{ocdn}"), params
    )

<<<<<<< HEAD
    vt, params = makeParamsValues(vocd)
    session.execute(sql_text(f"INSERT INTO obj_desc_cat (object, desc_cat, addr_field) VALUES {vt}{ocdn}"), params)

    vt, params = makeParamsValues(voqd)
    session.execute(sql_text(f"INSERT INTO obj_desc_quant (object, desc_quant, addr_field) VALUES {vt}{ocdn}"), params)

    vt, params = makeParamsValues(values_cv)
    session.execute(
        sql_text(
            f"INSERT INTO values_cat (value_open, value_controlled, object, desc_inst, desc_cat, instance) VALUES {vt}{ocdn}"
        ),
        params,
    )

    vt, params, bindparams = makeParamsValues(
        # FIXME LOL the types spec here is atrocious ... but it does work ...
        # XXX and barring the unfortunate case, which we have now encountered  where
        # now fixed in the local impl
        values_qv,
        row_types=(None, None, None, None, None, JSONB),
    )

    t = sql_text(
        f"INSERT INTO values_quant (value, object, desc_inst, desc_quant, instance, value_blob) VALUES {vt}{ocdn}"
    )
    tin = t.bindparams(*bindparams)
    session.execute(tin, params)
=======
    if vocd:
        vt, params = makeParamsValues(vocd)
        session.execute(sql_text(f'INSERT INTO obj_desc_cat (object, desc_cat, addr_field) VALUES {vt}{ocdn}'), params)

    if voqd:
        vt, params = makeParamsValues(voqd)
        session.execute(sql_text(f'INSERT INTO obj_desc_quant (object, desc_quant, addr_field) VALUES {vt}{ocdn}'), params)

    if values_cv:
        vt, params = makeParamsValues(values_cv)
        session.execute(sql_text(f'INSERT INTO values_cat (value_open, value_controlled, object, desc_inst, desc_cat, instance) VALUES {vt}{ocdn}'), params)

    if values_qv:
        vt, params, bindparams = makeParamsValues(
            # FIXME LOL the types spec here is atrocious ... but it does work ...
            # XXX and barring the unfortunate case, which we have now encountered  where
            # now fixed in the local impl
            values_qv, row_types=(None, None, None, None, None, JSONB))

        t = sql_text(f'INSERT INTO values_quant (value, object, desc_inst, desc_quant, instance, value_blob) VALUES {vt}{ocdn}')
        tin = t.bindparams(*bindparams)
        session.execute(tin, params)
>>>>>>> 55a868a3

    if commit:
        session.commit()


def extract_reva_ft(dataset_uuid, source_local=False, visualize=True):
    if source_local:
        with open(
            pathlib.Path(
                f"~/.local/share/sparcur/export/datasets/{dataset_uuid}/LATEST/path-metadata.json"
            ).expanduser(),
            "rt",
        ) as f:
            blob = json.load(f)

    else:
        resp = requests.get(f"https://cassava.ucsd.edu/sparc/datasets/{dataset_uuid}/LATEST/path-metadata.json")

        try:
            blob = resp.json()
        except Exception as e:
            breakpoint()
            raise e

    for j in blob["data"]:
        j["type"] = "pathmeta"

    ir = fromJson(blob)

<<<<<<< HEAD
    updated_transitive = max([i["timestamp_updated"] for i in ir["data"][1:]])  # 1: to skip the dataset object itself

    jpx = [r for r in ir["data"] if "mimetype" in r and r["mimetype"] == "image/jpx"]

    exts = [ext(j) for j in jpx]
    # hrm = sorted(exts, key=lambda j: j['raw_anat_index'])
    # max_rai  = max([e['raw_anat_index'] for e in exts])
    # import math
    # log_max_rai = math.log10(max_rai)

    # normalize the index by mapping distinct values to the integers
    nondist = sorted([e["raw_anat_index_v1"] for e in exts])
    lin_distinct = {v: i for i, v in enumerate(sorted(set([e["raw_anat_index_v1"] for e in exts])))}
=======
    updated_transitive = max([i['timestamp_updated'] for i in ir['data'][1:]])  # 1: to skip the dataset object itself

    jpx = [r for r in ir['data'] if 'mimetype' in r and r['mimetype'] == 'image/jpx']

    exts = [ext_pmeta(j) for j in jpx]
    #hrm = sorted(exts, key=lambda j: j['raw_anat_index'])
    #max_rai  = max([e['raw_anat_index'] for e in exts])
    #import math
    #log_max_rai = math.log10(max_rai)

    # normalize the index by mapping distinct values to the integers
    nondist = sorted([e['raw_anat_index_v2'] for e in exts])
    lin_distinct = {v:i for i, v in enumerate(sorted(set([e['raw_anat_index_v2'] for e in exts])))}
>>>>>>> 55a868a3
    max_distinct = len(lin_distinct)
    mdp1 = max_distinct + 0.1  # to simplify adding overlap

    dd = defaultdict(list)
    for e in exts:
<<<<<<< HEAD
        # e['norm_anat_index'] = math.log10(e['raw_anat_index']) / log_max_rai
        pos = lin_distinct[e["raw_anat_index_v1"]]
        e["norm_anat_index_v1"] = (pos + 0.55) / mdp1
        e["norm_anat_index_v1_min"] = pos / mdp1
        e["norm_anat_index_v1_max"] = (
            pos + 1.1
        ) / mdp1  # ensure there is overlap between section for purposes of testing
=======
        #e['norm_anat_index'] = math.log10(e['raw_anat_index']) / log_max_rai
        pos = lin_distinct[e['raw_anat_index_v2']]
        e['norm_anat_index_v2'] =  (pos + 0.55) / mdp1
        e['norm_anat_index_v2_min'] =  pos / mdp1
        e['norm_anat_index_v2_max'] =  (pos + 1.1) / mdp1  # ensure there is overlap between section for purposes of testing
>>>>>>> 55a868a3
        # TODO norm_anat_index_min
        # TODO norm_anat_index_max
        dd[e["dataset"], e["sample"]].append(e)
    inst_obj_index = dict(dd)

<<<<<<< HEAD
    max_nai = max([e["norm_anat_index_v1"] for e in exts])
    min_nain = min([e["norm_anat_index_v1_min"] for e in exts])
    max_naix = max([e["norm_anat_index_v1_max"] for e in exts])
=======
    max_nai = max([e['norm_anat_index_v2'] for e in exts])
    min_nain = min([e['norm_anat_index_v2_min'] for e in exts])
    max_naix = max([e['norm_anat_index_v2_max'] for e in exts])
>>>>>>> 55a868a3

    if visualize:
        mexts = []
        done = set()
        for e in exts:
            if e['sample'] not in done:
                mexts.append(e)
                done.add(e['sample'])

        _exts = exts
        exts = mexts
        x = list(range(len(exts)))
<<<<<<< HEAD
        # ry = sorted([e['raw_anat_index'] for e in exts])
        ny = sorted([e["norm_anat_index_v1"] for e in exts])
        nyn = sorted([e["norm_anat_index_v1_min"] for e in exts])
        nyx = sorted([e["norm_anat_index_v1_max"] for e in exts])
=======
        #ry = sorted([e['raw_anat_index'] for e in exts])
        idy = [b for a, b in sorted([(e['norm_anat_index_v2'], e['sample']) for e in exts])]
        ny = sorted([e['norm_anat_index_v2'] for e in exts])
        nyn = sorted([e['norm_anat_index_v2_min'] for e in exts])
        nyx = sorted([e['norm_anat_index_v2_max'] for e in exts])
>>>>>>> 55a868a3
        nnx = list(zip(nyn, nyx))
        import pylab as plt
        import seaborn

        # plt.figure()
        # seaborn.scatterplot(x=x, y=ry)
        plt.figure()
        # end = 10
        end = len(x)
        seaborn.scatterplot(x=x[:end], y=ny[:end], label='inst')
        seaborn.scatterplot(x=x[:end], y=nyn[:end], label='min')
        seaborn.scatterplot(x=x[:end], y=nyx[:end], label='max')
        _sid = blob['data'][0]['basename'].split('-')[-1].strip()
        #if _sid == 'f003':
        #breakpoint()
        plt.title(f'norm-anat-index-v2 for {_sid}')
        plt.xlabel('nth sample')
        plt.ylabel('normalized anatomical index v2')
        plt.legend(loc='upper left')
        #plt.savefig(f'ft-norm-anat-index-v2-{dataset_uuid[:4]}.png')
        plt.savefig(f'ft-norm-anat-index-v2-{_sid}.png')
        exts = _exts

    datasets = {i.uuid: {"id_type": i.type} for e in exts if (i := e["dataset"])}

    packages = {
        i.uuid: {
            "id_type": i.type,
            "id_file": e["file_id"],
        }
        for e in exts
        if (i := e["object"])
    }

    objects = {**datasets, **packages}
    dataset_object = list(set((d.uuid, o.uuid) for e in exts if (d := e["dataset"]) and (o := e["object"])))

    subjects = {
        k: {
            "type": "subject",
            "desc_inst": "human",
            "id_sub": k[1],
        }
        for k in sorted(set((e["dataset"], e["subject"]) for e in exts))
    }
    segments = {
        k[:2]: {
            "type": "sample",  # FIXME vs below ???
            "desc_inst": "nerve-volume",  # FIXME should this be nerve-segment and then we use nerve-volume for the 1:1 with files?
            "id_sub": k[-1],
            "id_sam": k[1],
        }
        for k in sorted(set((e["dataset"], e["sample"], e["subject"]) for e in exts))
    }
    parents = sorted(set((e["dataset"],) + p for e in exts for p in e["parents"]))
    sam_other = {
        p[:2]: {"type": "sample", "desc_inst": "nerve", "id_sub": p[-1], "id_sam": p[1]}
        for p in parents
        if p[:2] not in segments
    }
    samples = {**segments, **sam_other}
    instances = {**subjects, **samples}

    values_objects = [
        (i, o["id_type"], o["id_file"] if "id_file" in o else None)
        for i, o in objects.items()
        if o["id_type"] != "dataset"  # already did it above
    ]
    values_dataset_object = dataset_object

    def make_values_instances(i):
        values_instances = [
<<<<<<< HEAD
            (
                d.uuid,
                f,
                inst["type"],
                i.luid[inst["desc_inst"]],
                inst["id_sub"] if "id_sub" in inst else None,
                inst["id_sam"] if "id_sam" in inst else None,
=======
            (d.uuid, f, inst['type'], i.luid[inst['desc_inst']],
             inst['id_sub'] if 'id_sub' in inst else None,
             inst['id_sam'] if 'id_sam' in inst else None,
>>>>>>> 55a868a3
            )
            for (d, f), inst in instances.items()
        ]

        return values_instances

    def make_values_parents(luinst):
        """need the lookup for instances"""
        values_parents = [(luinst[d.uuid, child], luinst[d.uuid, parent]) for d, child, parent in parents]
        return values_parents

    # XXX REMINDER an object descriptor pair can be associated with an arbitrary number of measured instances
    # BUT that mapping only appears when there is _something_ in the qv or cv tables so we need an object
    # desc_inst pair, and an object cat or quant desc pair otherwise our constraints are violated
    # when there is only a single (or zero) records per object then we just create one so that the association
    # to a an instance can proceed, even if the mapping of that instance is from an external source
    # XXX the external source is part of the issue I think
    def make_void(this_dataset_updated_uuid, i):
        void = [  # FIXME this is rather annoying because you have to list all expected types in advance, but I guess that is what we want
            (this_dataset_updated_uuid, i.id_human, i.addr_jpsuid, i.addr_jpspec),
            (this_dataset_updated_uuid, i.id_nerve, i.addr_jpsaid, i.addr_jpsaty),
            (this_dataset_updated_uuid, i.id_nerve_volume, i.addr_jpsaid, i.addr_jpsaty),
            # FIXME what about manifests? those link metadata as an extra hop ... everything meta related needs to come from combined object metadata ???
            # that would certainly make more sense than the nonsense that is going on here, it would simplify the referencing for all the topdown
            # information that we have but it sort of obscures sources, however this _is_ contextual info ... sigh
            # XXX the other option would just be to just put the darned files in the instance measured table :/ because we do have data about them
            # annoying :/
            # + [(i, 'nerve-volume', addr_context) for i in packages]
        ] + [
            (
                o,
                i.id_nerve_volume,
                i.addr_const_null,
                None,
            )  # XXX FIXME this is the only way I can think to do this right now ?
            for o, b in objects.items()
            if b["id_type"] == "package"
        ]

        return void

    def make_vocd(this_dataset_updated_uuid, i):
        vocd = [
            # FIXME this reveals that there are cases where we may not have void for a single file or that the id comes from context and is not embedded
            # figuring out how to turn that around is going to take a bit of thinking
            (this_dataset_updated_uuid, i.cd_mod, i.addr_jpmod),
<<<<<<< HEAD
        ] + [
            (o, i.cd_bot, i.addr_const_null)  # XXX FIXME this is the only way I can think to do this right now ?
            for o, b in objects.items()
            if b["id_type"] == "package"
        ]
=======
        ] + [(o, i.cd_obj, i.addr_const_null)  # XXX FIXME this is the only way I can think to do this right now ?
             for o, b in objects.items() if b['id_type'] == 'package']
>>>>>>> 55a868a3

        return vocd

    def make_voqd(this_dataset_updated_uuid, i):
        voqd = [  # FIXME this isn't quite right, we should just do it to the segments and pretend it is from the samples file I think?
            # FIXME addr_aspect and addr_unit are ... implicit, there is no conditional dispatch but the choice of the constant quantative descriptor comes from ... tgbugs? or what? I think we just leave it as null because it is a constant across all fields, but maybe we just use constant null? but why bother in that case?
            (this_dataset_updated_uuid, i.qd_nai, i.addr_jpnai),
            (
                this_dataset_updated_uuid,
                i.qd_nain,
                i.addr_jpnain,
            ),  # XXX FIXME is this really an aggregation type in this case? I guess it technically if the sample space is over all the points inside the segment or something
            (this_dataset_updated_uuid, i.qd_naix, i.addr_jpnaix),
        ]
        return voqd

    def make_values_cat(this_dataset_updated_uuid, i, luinst):
        # obj_index = {e['object']: e for e in exts}
        values_cv = [
            # value_open, value_controlled, object, desc_inst, desc_cat
            (
                e[k],
                i.luct[e[k]],
                this_dataset_updated_uuid,
                # e['object'].uuid,  # FIXME still not right this comes from the updated latest
                i.id_nerve_volume,
                cd,  # if we mess this up the fk ok obj_desc_cat will catch it :)
                luinst[e["dataset"].uuid, e["sample"]],  # get us the instance
            )
            for e in exts
            for k, cd in (("modality", i.cd_mod),)
        ] + [
<<<<<<< HEAD
            (
                None,
                i.ct_hack,
                e["object"].uuid,
                i.id_nerve_volume,
                i.cd_bot,  # if we mess this up the fk ok obj_desc_cat will catch it :)
                luinst[e["dataset"].uuid, e["sample"]],  # get us the instance
=======
            (None,
             i.ct_hack,
             e['object'].uuid,
             i.id_nerve_volume,
             i.cd_obj,  # if we mess this up the fk ok obj_desc_cat will catch it :)
             luinst[e['dataset'].uuid, e['sample']],  # get us the instance
>>>>>>> 55a868a3
            )
            for e in exts
        ]
        return values_cv

    def make_values_quant(this_dataset_updated_uuid, i, luinst):
        values_qv = [
            # value, object, desc_inst, desc_quant, inst, value_blob
            (
                e[k],
                # e['object'].uuid,  # FIXME TODO we could fill this here but we choose to use this_dataset_updated_uuid instead I think
                this_dataset_updated_uuid,
                i.id_nerve_volume,
                qd,  # if we mess this up the fk ok obj_desc_cat will catch it :)
                luinst[e["dataset"].uuid, e["sample"]],  # get us the instance
                e[k],
            )
            for e in exts
            for k, qd in (
<<<<<<< HEAD
                # ('raw_anat_index', qd_rai),  # XXX this is a bad place to store object -> field -> qd mappings also risks mismatch on address
                ("norm_anat_index_v1", i.qd_nai),
                ("norm_anat_index_v1_min", i.qd_nain),
                ("norm_anat_index_v1_max", i.qd_naix),
=======
                    #('raw_anat_index', qd_rai),  # XXX this is a bad place to store object -> field -> qd mappings also risks mismatch on address
                    ('norm_anat_index_v2', i.qd_nai),
                    ('norm_anat_index_v2_min', i.qd_nain),
                    ('norm_anat_index_v2_max', i.qd_naix),
>>>>>>> 55a868a3
            )
        ]
        return values_qv

<<<<<<< HEAD
    return (
        updated_transitive,
        values_objects,
        values_dataset_object,
        make_values_instances,
        make_values_parents,
        make_void,
        make_vocd,
        make_voqd,
        make_values_cat,
        make_values_quant,
    )
=======
    return (updated_transitive, values_objects, values_dataset_object,
            make_values_instances, make_values_parents,
            make_void, make_vocd, make_voqd,
            make_values_cat, make_values_quant,
            )

>>>>>>> 55a868a3
    # this is where things get annoying with needing selects on instance measured


def values_objects_from_objects(objects):
    return [
        (i, o['id_type'], o['id_file'] if 'id_file' in o else None)
        for i, o in objects.items()
        if o['id_type'] != 'dataset'  # already did it above
    ]

def ext_values(exts):
    datasets = {i.uuid: {'id_type': i.type}
                for e in exts
                if (i := e['dataset'])
                }

    packages = {i.uuid: {
        'id_type': i.type,
        'id_file': e['file_id'],
    }
            for e in exts
                if (i := e['object'])
                }

    objects = {**datasets, **packages}
    dataset_object = list(set((d.uuid, o.uuid) for e in exts
                            if (d := e['dataset']) and (o := e['object'])
                            ))

    subjects = {k: {'type': 'subject',
                    'desc_inst': 'human',  # FIXME hardcoded
                    'id_sub': k[1],
                    } for k in sorted(set((e['dataset'], e['subject']) for e in exts))}
    parents = sorted(set((e['dataset'],) + p for e in exts for p in e['parents']))

    samples = {k[:2]: {'type': 'sample',
                        'desc_inst': 'nerve-cross-section',  # FIXME hardcoded
                        'id_sub': k[-1],
                        'id_sam': k[1],
                        } for k in sorted(set((e['dataset'], e['sample'], e['subject']) for e in exts))}

    instances = {**subjects, **samples}

    values_objects = values_objects_from_objects(objects)
    values_dataset_object = dataset_object

    return instances, parents, objects, values_objects, values_dataset_object


def extract_demo_jp2(dataset_uuid, source_local=False):
    # this is a 1.2.3 dataset so a bit different

    resp = requests.get(f'https://cassava.ucsd.edu/sparc/datasets/{dataset_uuid}/LATEST/path-metadata.json')

    try:
        blob = resp.json()
    except Exception as e:
        breakpoint()
        raise e

    for j in blob['data']:
        j['type'] = 'pathmeta'

    ir = fromJson(blob)

    updated_transitive = max([i['timestamp_updated'] for i in ir['data'][1:]])  # 1: to skip the dataset object itself

    jp2 = [r for r in ir['data'] if 'mimetype' in r and r['mimetype'] == 'image/jp2']

    exts = [ext_pmeta123(j) for j in jp2]

    instances, parents, objects, values_objects, values_dataset_object = ext_values(exts)

    def make_values_instances(i):
        values_instances = [
            (d.uuid, f, inst['type'], i.luid[inst['desc_inst']],
            inst['id_sub'] if 'id_sub' in inst else None,
            inst['id_sam'] if 'id_sam' in inst else None,
            )
            for (d, f), inst in instances.items()]

        return values_instances

    def make_values_parents(luinst):
        """ need the lookup for instances """
        values_parents = [
            (luinst[d.uuid, child], luinst[d.uuid, parent])
            for d, child, parent in parents]
        return values_parents

    def make_void(this_dataset_updated_uuid, i):
        # we don't derive anything from the dataset updated uuid so nothing goes here
        void = [(o, i.id_nerve_cross_section, i.addr_const_null, None)
                for o, b in objects.items() if b['id_type'] == 'package']
        return void

    def make_vocd(this_dataset_updated_uuid, i):
        # we don't derive anything from the dataset updated uuid so nothing goes here
        vocd = [(o, i.cd_obj, i.addr_const_null)
                for o, b in objects.items() if b['id_type'] == 'package']
        return vocd

    def make_voqd(this_dataset_updated_uuid, i):
        voqd = []  # no quant for this load right now
        return voqd

    def make_values_cat(this_dataset_updated_uuid, i, luinst):
        # we don't derive anything from the dataset updated uuid so nothing goes here
        values_cv = [
            (None,
             i.ct_hack,
             e['object'].uuid,
             i.id_nerve_cross_section,
             i.cd_obj,  # if we mess this up the fk ok obj_desc_cat will catch it :)
             luinst[e['dataset'].uuid, e['sample']],  # get us the instance
             )
            for e in exts
        ]
        return values_cv

    def make_values_quant(this_dataset_updated_uuid, i, luinst):
        values_qv = []
        return values_qv

    return (updated_transitive, values_objects, values_dataset_object,
            make_values_instances, make_values_parents,
            make_void, make_vocd, make_voqd,
            make_values_cat, make_values_quant,
            )


import scipy
import augpathlib as aug
from sparcur.datasets import SamplesFilePath
def extract_demo(dataset_uuid, source_local=True):
    dataset_id = RemoteId('dataset:' + dataset_uuid)
    _dsp = ('/mnt/str/tom/sparc-datasets/55c5b69c-a5b8-4881-a105-e4048af26fa5/SPARC/'
            'Quantified morphology of the human vagus nerve with anti-claudin-1/')
    p = _dsp + 'derivative/CadaverVNMorphology_OutputMetrics.mat'
    _p = aug.AugmentedPath(_dsp + 'samples.xlsx')
    sp = SamplesFilePath(_p)
    ap = Path(p)
    obj_uuid = ap.cache.meta.id.split(':')[-1]
    obj_file_id = ap.cache.meta.file_id
    m = scipy.io.loadmat(p)
    m.keys()
    ks = 'NFasc', 'dFasc_um', 'dNerve_um', 'laterality', 'level', 'sex', 'sub_sam'
    # so insanely dFasc_um and dNerve_um claim dtype('<f8') but store float64 internally ???
    fks = (
        (lambda a: int(a[0])),
        (lambda a: a.tolist()),
        (lambda a: float(a[0])),
        (lambda s: str(s)),
        (lambda s: str(s)),
        (lambda s: str(s)),
        (lambda s: str(s)),
    )

    def level_to_vdd(level):
        if level == 'C':  # cervical
            return {
                'vd': 0.05,  # FIXME this is a bit different than the reva ft case because min and max are actually uncertainty not a true range ???
                'vd-min': 0,
                'vd-max': 0.1,
                'level': 'cervical-vagus',  # TODO cateogorical value
            }

        elif level == 'A':  # abdominal
            return {
                'vd': 0.75,
                'vd-min': 0.5,
                'vd-max': 1,
                'level': 'abdominal-vagus',  # TODO cateogorical value
            }
        else:
            msg = f'unknown vagus level {level}'
            raise NotImplementedError(msg)

    sane_data = [{k:fk(v[0]) for k, fk, v in zip(ks, fks, _)} for _ in zip(*[m[k][0] for k in ks])]
    instances = {}
    parents = []
    nerve_qvs = []
    fasc_qvs = []
    for sd in sane_data:
        ss = sd['sub_sam']
        ss_prefix = ss[0]
        if ss_prefix != 'C':
            continue

        subject_n, sample_n = ss[1:].split('-')
        id_sub = f'sub-{subject_n}'
        id_sam = f'sam-sub-{subject_n}_sam-{sample_n}'
        instances[(dataset_id, id_sam)] = {  # needed for luinst but no inserted
            'type': 'sample',
            'desc_inst': 'nerve-cross-section',
            'id_sub': id_sub,
            'id_sam': id_sam,
        }
        vdd = level_to_vdd(sd['level'])
        nerve_qvs.append({
            **vdd,
            'id_formal': id_sam,
            'desc_inst': 'nerve-cross-section',
            'diameter-um': sd['dNerve_um'],
            'number-of-fascicles': sd['NFasc'],
        })

        for i, fdum in enumerate(sd['dFasc_um']):
            id_formal = f'fasc-{id_sam}-{i}'
            parents.append((dataset_id, id_formal, id_sam))
            instances[(dataset_id, id_formal)] = {
                'type': 'below',
                'desc_inst': 'fascicle-cross-section',
                'id_sub': id_sub,
                'id_sam': id_sam,
            }
            fasc_qvs.append({
                **vdd,
                'id_formal': id_formal,
                'desc_inst': 'fascicle-cross-section',
                'diameter-um': fdum,
            })

    updated_transitive = None

    objects = {obj_uuid: {'id_type': 'package', 'id_file': obj_file_id}}
    values_objects = values_objects_from_objects(objects)
    values_dataset_object = [(dataset_uuid, obj_uuid)]

    def make_values_instances(i):
        values_instances = [
            (d.uuid, f, inst['type'], i.luid[inst['desc_inst']],
             inst['id_sub'] if 'id_sub' in inst else None,
             inst['id_sam'] if 'id_sam' in inst else None,
            )
            for (d, f), inst in instances.items()
            if inst['desc_inst'] != 'nerve-cross-section'  # XXX already handled from the jp2 side
        ]
        return values_instances

    def make_values_parents(luinst):
        """ need the lookup for instances """
        values_parents = [
            (luinst[d.uuid, child], luinst[d.uuid, parent])
            for d, child, parent in parents]
        return values_parents

    def make_void(this_dataset_updated_uuid, i):
        void = [(o, i.id_nerve_cross_section, i.addr_dFasc_um_idx, None)  # FIXME add_const_null is wrong, should be "from curator"
             for o, b in objects.items() if b['id_type'] == 'package'
        ] + [(o, i.id_fascicle_cross_section, i.addr_dFasc_um_idx, None)  # FIXME add_const_null is wrong, should be "from curator"
             for o, b in objects.items() if b['id_type'] == 'package']
        return void

    def make_vocd(this_dataset_updated_uuid, i):
        vocd = [(o, i.cd_obj, i.addr_const_null)
                for o, b in objects.items() if b['id_type'] == 'package']
        return vocd

    def make_voqd(this_dataset_updated_uuid, i):
        voqd = [
            (obj_uuid, i.qd_count, i.addr_NFasc),
            (obj_uuid, i.qd_nerve_cs_diameter_um, i.addr_dNerve_um),
            (obj_uuid, i.qd_fasc_cs_diameter_um, i.addr_dFasc_um_value),
            (obj_uuid, i.qd_nvlai1, i.addr_level),
            (obj_uuid, i.qd_nvlain1, i.addr_level),
            (obj_uuid, i.qd_nvlaix1, i.addr_level),
        ]
        return voqd

    def make_values_cat(this_dataset_updated_uuid, i, luinst):
        values_cv = [
            (None,
             i.ct_hack,
             obj_uuid,
             i.id_nerve_cross_section,
             i.cd_obj,  # if we mess this up the fk ok obj_desc_cat will catch it :)
             luinst[dataset_uuid, id_formal],  # get us the instance
             )
            for id_formal in [e['id_formal'] for e in nerve_qvs]
        ] + [
            (None,
             i.ct_hack,
             obj_uuid,
             i.id_fascicle_cross_section,
             i.cd_obj,  # if we mess this up the fk ok obj_desc_cat will catch it :)
             luinst[dataset_uuid, id_formal],  # get us the instance
             )
            for id_formal in [e['id_formal'] for e in fasc_qvs]
        ]

        return values_cv

    def make_values_quant(this_dataset_updated_uuid, i, luinst):
        values_qv = [
            (e[k],
             obj_uuid,
             i.luid[e['desc_inst']],
             qd,
             luinst[dataset_uuid, e['id_formal']],
             e[k],
             )
            for e, k, qd in
            [
                (e, k, qd)
            for e in nerve_qvs
            for k, qd in (
                    ('number-of-fascicles', i.qd_count),  # FIXME population of thing counts within context
                    ('diameter-um', i.qd_nerve_cs_diameter_um),
                    ('vd', i.qd_nvlai1),
                    ('vd-min', i.qd_nvlain1),
                    ('vd-max', i.qd_nvlaix1),
            )] + [
                (e, k, qd)
            for e in fasc_qvs
            for k, qd in (
                    ('diameter-um', i.qd_fasc_cs_diameter_um),
                    ('vd', i.qd_nvlai1),
                    ('vd-min', i.qd_nvlain1),
                    ('vd-max', i.qd_nvlaix1),
            )]]
        return values_qv

    return (updated_transitive, values_objects, values_dataset_object,
            make_values_instances, make_values_parents,
            make_void, make_vocd, make_voqd,
            make_values_cat, make_values_quant,
            )


def extract_template(dataset_uuid, source_local=True):

    updated_transitive = None

    instances = None
    parents = None
    objects = None

    values_objects = None
    values_dataset_object = None

    def make_values_instances(i):
        return values_instances

    def make_values_parents(luinst):
        return values_parents

    def make_void(this_dataset_updated_uuid, i):
        return void

    def make_vocd(this_dataset_updated_uuid, i):
        return vocd

    def make_voqd(this_dataset_updated_uuid, i):
        return voqd

    def make_values_cat(this_dataset_updated_uuid, i, luinst):
        return values_cv

    def make_values_quant(this_dataset_updated_uuid, i, luinst):
        return values_qv

    return (updated_transitive, values_objects, values_dataset_object,
            make_values_instances, make_values_parents,
            make_void, make_vocd, make_voqd,
            make_values_cat, make_values_quant,
            )


def ingest_demo(session, source_local=True, do_insert=True, commit=False, dev=False):
    dataset_uuid = '55c5b69c-a5b8-4881-a105-e4048af26fa5'
    ingest(dataset_uuid, extract_demo, session, commit=commit, dev=dev)


def ingest_demo_jp2(session, source_local=True, do_insert=True, commit=False, dev=False):
    dataset_uuid = '55c5b69c-a5b8-4881-a105-e4048af26fa5'
    ingest(dataset_uuid, extract_demo_jp2, session, commit=commit, dev=dev)


def ingest_reva_ft_all(session, source_local=False, do_insert=True, batch=False, commit=False, dev=False):
    dataset_uuids = (
        "aa43eda8-b29a-4c25-9840-ecbd57598afc",  # f001
        # the rest have uuid1 issues :/ all in the undefined folder it seems, might be able to fix with a reupload
        "bc4cc558-727c-4691-ae6d-498b57a10085",  # f002  # XXX has a uuid1 so breaking in prod right now have to push the new pipelines
        "ec6ad74e-7b59-409b-8fc7-a304319b6faf",  # f003  # also uuid1 issue
        "a8b2bdc7-54df-46a3-810e-83cdf33cfc3a",  # f004
        "04a5fed9-7ba6-4292-b1a6-9cab5c38895f",  # f005
    )

    batched = []
    for dataset_uuid in dataset_uuids:
        if do_insert and not batch:
            ingest(dataset_uuid, extract_reva_ft, session, source_local=source_local, commit=commit, dev=dev)
        else:
            # FIXME make it possible to stage everything and then batch the inserts
            values_args = extract_reva_ft(dataset_uuid, source_local=source_local)
            if batch:
                batched.append((dataset_uuid, values_args))

    if do_insert and batch:
        for duuid, vargs in batched:
            ingest(duuid, None, session, commit=commit, dev=dev, values_args=vargs)


def main(source_local=False, commit=False, echo=True):
    from quantdb.config import auth

    dbkwargs = {k: auth.get(f"db-{k}") for k in ("user", "host", "port", "database")}  # TODO integrate with cli options
    dbkwargs["dbuser"] = dbkwargs.pop("user")
    engine = create_engine(dbUri(**dbkwargs))
    engine.echo = echo
    session = Session(engine)

    if False:
        try:
            ingest_reva_ft_all(session, source_local=source_local, do_insert=True, batch=True, commit=commit, dev=True)
        except Exception as e:
            session.rollback()
            session.close()
            engine.dispose()
            raise e

    if False:
        try:
            ingest_demo_jp2(session, source_local=source_local, do_insert=True, commit=commit, dev=True)
        except Exception as e:
            session.rollback()
            session.close()
            engine.dispose()
            raise e

    if False:
        try:
            ingest_demo(session, source_local=source_local, do_insert=True, commit=commit, dev=True)
        except Exception as e:
            session.rollback()
            session.close()
            engine.dispose()
            raise e

    session.close()
    engine.dispose()


if __name__ == "__main__":
    main()<|MERGE_RESOLUTION|>--- conflicted
+++ resolved
@@ -5,23 +5,11 @@
 
 import requests
 from sparcur import objects as sparcur_objects  # register pathmeta type
-# FIXME sparcur dependencies, or keep ingest separate
-from sparcur.utils import fromJson
-from sqlalchemy import create_engine
-from sqlalchemy.dialects.postgresql import JSONB
-from sqlalchemy.orm import Session
-from sqlalchemy.sql import bindparam
-<<<<<<< HEAD
-from sqlalchemy.sql import text as sql_text
-=======
 # FIXME sparcur dependencies, or keep ingest separate
 from sparcur.utils import fromJson, PennsieveId as RemoteId
 from sparcur.paths import Path
 from sparcur import objects as sparcur_objects  # register pathmeta type
 from quantdb.utils import log, dbUri, isoformat
->>>>>>> 55a868a3
-
-from quantdb.utils import dbUri, isoformat, log
 
 ######### start database interaction section
 
@@ -143,19 +131,11 @@
 a abdominal
 """
 sam_ordering = {
-<<<<<<< HEAD
-    "l": 0,  # left
-    "r": 0,  # right
-    "c": 0,  # cardiac safe to keep at zero since the c index usually come after t
-    "a": 1,  # anterior abdominal
-    "p": 1,  # posterior abdominal
-=======
     'l': 0,  # left
     'r': 0,  # right
     'c': 1,  # central +cardiac safe to keep at zero since the c index usually come after t+ FIXME means central so it is where both sides merge so have to redo the ordering which will force a v2
     'a': 2,  # anterior
     'p': 2,  # posterior
->>>>>>> 55a868a3
 }
 seg_ordering = {
     "c": 0,  # cervical
@@ -201,18 +181,6 @@
     if len(path_structure) == 6:
         # FIXME utter hack
         top, subject, sam_1, segment, modality, file = path_structure
-<<<<<<< HEAD
-        p1 = sam_1, subject  # child, parent to match db convention wasDerivedFrom
-        p2 = segment, sam_1
-        return {
-            "parents": (p1, p2),
-            "subject": subject,
-            "sample": segment,
-            "modality": modality,
-            # note that because we do not convert to a single value we cannot include raw_anat_index in the qdb but that's ok
-            "raw_anat_index_v1": anat_index(segment),
-        }
-=======
     elif len(path_structure) == 5:
         top, subject, sam_1, segment, file = path_structure
         modality = None  # FIXME from metadata sample id
@@ -220,7 +188,6 @@
             modality = 'microct'
         else:
             raise NotImplementedError(path_structure)
->>>>>>> 55a868a3
     else:
         raise NotImplementedError(path_structure)
 
@@ -255,23 +222,12 @@
 
 def ext_pmeta(j, _pps=pps):
     out = {}
-<<<<<<< HEAD
-    out["dataset"] = j["dataset_id"]
-    out["object"] = j["remote_id"]
-    out["file_id"] = (
-        j["file_id"] if "file_id" in j else int(j["uri_api"].rsplit("/")[-1])
-    )  # XXX old pathmeta schema that didn't include file id
-    ps = pathlib.Path(j["dataset_relative_path"]).parts
-    [p for p in ps if p.startswith("sub-") or p.startswith("sam-")]
-    out.update(pps(ps))
-=======
     out['dataset'] = j['dataset_id']
     out['object'] = j['remote_id']
     out['file_id'] = j['file_id'] if 'file_id' in j else int(j['uri_api'].rsplit('/')[-1])  # XXX old pathmeta schema that didn't include file id
     ps = pathlib.Path(j['dataset_relative_path']).parts
     [p for p in ps if p.startswith('sub-') or p.startswith('sam-')]
     out.update(_pps(ps))
->>>>>>> 55a868a3
     return out
 
 
@@ -285,18 +241,8 @@
 
     def address_from_fadd_type_fadd(self, fadd_type, fadd):
         # FIXME multi etc.
-<<<<<<< HEAD
-        res = [
-            i
-            for i, in self.session.execute(
-                sql_text("select * from address_from_fadd_type_fadd(:fadd_type, :fadd)"),
-                dict(fadd_type=fadd_type, fadd=fadd),
-            )
-        ]
-=======
         params = dict(fadd_type=fadd_type, fadd=fadd)
         res = [i for i, in self.session.execute(sql_text("select * from address_from_fadd_type_fadd(:fadd_type, :fadd)"), params)]
->>>>>>> 55a868a3
         if res:
             out = res[0]
             if out is None:
@@ -306,14 +252,8 @@
 
     def desc_inst_from_label(self, label):
         # FIXME multi etc.
-<<<<<<< HEAD
-        res = [
-            i for i, in self.session.execute(sql_text("select * from desc_inst_from_label(:label)"), dict(label=label))
-        ]
-=======
         params = dict(label=label)
         res = [i for i, in self.session.execute(sql_text("select * from desc_inst_from_label(:label)"), params)]
->>>>>>> 55a868a3
         if res:
             out = res[0]
             if out is None:
@@ -323,14 +263,8 @@
 
     def desc_quant_from_label(self, label):
         # FIXME multi etc.
-<<<<<<< HEAD
-        res = [
-            i for i, in self.session.execute(sql_text("select * from desc_quant_from_label(:label)"), dict(label=label))
-        ]
-=======
         params = dict(label=label)
         res = [i for i, in self.session.execute(sql_text("select * from desc_quant_from_label(:label)"), params)]
->>>>>>> 55a868a3
         if res:
             out = res[0]
             if out is None:
@@ -340,19 +274,9 @@
 
     def desc_cat_from_label_domain_label(self, label, domain_label):
         # FIXME multi etc.
-<<<<<<< HEAD
-        res = [
-            i
-            for i, in self.session.execute(
-                sql_text("select * from desc_cat_from_label_domain_label(:label, :domain_label)"),
-                dict(label=label, domain_label=domain_label),
-            )
-        ]
-=======
         params = dict(label=label, domain_label=domain_label)
         res = [i for i, in self.session.execute(sql_text("select * from desc_cat_from_label_domain_label(:label, :domain_label)"),
                                                 params)]
->>>>>>> 55a868a3
         if res:
             out = res[0]
             if out is None:
@@ -388,12 +312,6 @@
         q = queries
         self._q = queries
 
-<<<<<<< HEAD
-        self.addr_suid = q.address_from_fadd_type_fadd("tabular-header", "id_sub")
-        self.addr_said = q.address_from_fadd_type_fadd("tabular-header", "id_sam")
-        self.addr_spec = q.address_from_fadd_type_fadd("tabular-header", "species")
-        self.addr_saty = q.address_from_fadd_type_fadd("tabular-header", "sample_type")
-=======
         self.addr_tmod = q.address_from_fadd_type_fadd('tabular-header', 'modality')
 
         self.addr_NFasc = q.address_from_fadd_type_fadd('tabular-header', 'NFasc')  # FIXME not really a tabular source
@@ -407,7 +325,6 @@
         #addr_trai = address_from_fadd_type_fadd('tabular-header', 'raw_anat_index')
         #addr_tnai = address_from_fadd_type_fadd('tabular-header', 'norm_anat_index')
         #addr_context = address_from_fadd_type_fadd('context', '#/path-metadata/{index of match remote_id}/dataset_relative_path')  # XXX this doesn't do what we want, I think what we really would want in these contexts are objects_internal that reference the file system state for a given updated snapshot, that is the real "object" that corresponds to the path-metadata.json that we are working from
->>>>>>> 55a868a3
 
         self.addr_tmod = q.address_from_fadd_type_fadd("tabular-header", "modality")
         # addr_trai = address_from_fadd_type_fadd('tabular-header', 'raw_anat_index')
@@ -418,11 +335,10 @@
         # addr_jprai = address_from_fadd_type_fadd('json-path-with-types', '#/#int/anat_index')
         # addr_jpnai = address_from_fadd_type_fadd('json-path-with-types', '#/#int/norm_anat_index')
 
-<<<<<<< HEAD
         self.addr_jpdrp = q.address_from_fadd_type_fadd(
             "json-path-with-types", "#/path-metadata/data/#int/dataset_relative_path"
         )
-=======
+
         # XXX these are more accurate if opaque
         self.addr_jpmod = q.address_from_fadd_type_fadd('json-path-with-types', '#/path-metadata/data/#int/dataset_relative_path#derive-modality')
         #addr_jprai = address_from_fadd_type_fadd('json-path-with-types', '#/path-metadata/data/#int/dataset_relative_path#derive-raw-anat-index')
@@ -434,34 +350,11 @@
         self.addr_jpnaix = q.address_from_fadd_type_fadd('json-path-with-types', '#/path-metadata/data/#int/dataset_relative_path#derive-norm-anat-index-v2-max')
         self.addr_jpsuid = q.address_from_fadd_type_fadd('json-path-with-types', '#/path-metadata/data/#int/dataset_relative_path#derive-subject-id')
         self.addr_jpsaid = q.address_from_fadd_type_fadd('json-path-with-types', '#/path-metadata/data/#int/dataset_relative_path#derive-sample-id')
->>>>>>> 55a868a3
-
-        # XXX these are more accurate if opaque
-        self.addr_jpmod = q.address_from_fadd_type_fadd(
-            "json-path-with-types", "#/path-metadata/data/#int/dataset_relative_path#derive-modality"
-        )
-        # addr_jprai = address_from_fadd_type_fadd('json-path-with-types', '#/path-metadata/data/#int/dataset_relative_path#derive-raw-anat-index')
-        self.addr_jpnai = q.address_from_fadd_type_fadd(
-            "json-path-with-types", "#/path-metadata/data/#int/dataset_relative_path#derive-norm-anat-index-v1"
-        )
-        self.addr_jpnain = q.address_from_fadd_type_fadd(
-            "json-path-with-types", "#/path-metadata/data/#int/dataset_relative_path#derive-norm-anat-index-v1-min"
-        )
-        self.addr_jpnaix = q.address_from_fadd_type_fadd(
-            "json-path-with-types", "#/path-metadata/data/#int/dataset_relative_path#derive-norm-anat-index-v1-max"
-        )
-        self.addr_jpsuid = q.address_from_fadd_type_fadd(
-            "json-path-with-types", "#/path-metadata/data/#int/dataset_relative_path#derive-subject-id"
-        )
-        self.addr_jpsaid = q.address_from_fadd_type_fadd(
-            "json-path-with-types", "#/path-metadata/data/#int/dataset_relative_path#derive-sample-id"
-        )
 
         self.addr_jpspec = q.address_from_fadd_type_fadd("json-path-with-types", "#/local/tom-made-it-up/species")
         self.addr_jpsaty = q.address_from_fadd_type_fadd("json-path-with-types", "#/local/tom-made-it-up/sample_type")
 
         # future version when we actually have the metadata files
-<<<<<<< HEAD
         # addr_jpmod = address_from_fadd_type_fadd('json-path-with-types', '#/curation-export/manifest/#int/modality')
         # addr_jprai = address_from_fadd_type_fadd('json-path-with-types', '#/curation-export/samples/#int/raw_anat_index')
         # addr_jpnai = address_from_fadd_type_fadd('json-path-with-types', '#/curation-export/samples/#int/norm_anat_index')
@@ -469,32 +362,6 @@
         # addr_jpsaid = address_from_fadd_type_fadd('json-path-with-types', '#/curation-export/samples/#int/id_sam')
 
         self.addr_const_null = q.address_from_fadd_type_fadd("constant", None)
-
-        # qd_rai = desc_quant_from_label('reva ft sample anatomical location distance index raw')
-        self.qd_nai = q.desc_quant_from_label("reva ft sample anatomical location distance index normalized v1")
-        self.qd_nain = q.desc_quant_from_label("reva ft sample anatomical location distance index normalized v1 min")
-        self.qd_naix = q.desc_quant_from_label("reva ft sample anatomical location distance index normalized v1 max")
-
-        self.cd_mod = q.desc_cat_from_label_domain_label("hasDataAboutItModality", None)
-        self.cd_bot = q.desc_cat_from_label_domain_label(
-            "bottom", None
-        )  # we just need something we can reference that points to null so we can have a refernce to all the objects
-
-        self.id_human = q.desc_inst_from_label("human")
-        self.id_nerve = q.desc_inst_from_label("nerve")
-        self.id_nerve_volume = q.desc_inst_from_label("nerve-volume")
-        self.luid = {
-            "human": self.id_human,
-            "nerve": self.id_nerve,
-            "nerve-volume": self.id_nerve_volume,
-=======
-        #addr_jpmod = address_from_fadd_type_fadd('json-path-with-types', '#/curation-export/manifest/#int/modality')
-        #addr_jprai = address_from_fadd_type_fadd('json-path-with-types', '#/curation-export/samples/#int/raw_anat_index')
-        #addr_jpnai = address_from_fadd_type_fadd('json-path-with-types', '#/curation-export/samples/#int/norm_anat_index')
-        #addr_jpsuid = address_from_fadd_type_fadd('json-path-with-types', '#/curation-export/subjects/#int/id_sub')
-        #addr_jpsaid = address_from_fadd_type_fadd('json-path-with-types', '#/curation-export/samples/#int/id_sam')
-
-        self.addr_const_null = q.address_from_fadd_type_fadd('constant', None)
 
         self.qd_nvlai1 = q.desc_quant_from_label('vagus level anatomical location distance index normalized v1')
         self.qd_nvlain1 = q.desc_quant_from_label('vagus level anatomical location distance index normalized v1 min')
@@ -528,7 +395,6 @@
             'nerve-volume': self.id_nerve_volume,
             'nerve-cross-section': self.id_nerve_cross_section,
             'fascicle-cross-section': self.id_fascicle_cross_section
->>>>>>> 55a868a3
         }
 
         self.ct_mod = q.cterm_from_label("microct")  # lol ct ct
@@ -544,47 +410,21 @@
     pass
 
 
-<<<<<<< HEAD
-def ingest(dataset_uuid, extract_fun, session, commit=False, dev=False, values_args=None):
-    """generic ingest workflow
-    this_dataset_updated_uuid might not be needed in future,
-    add a kwarg to control it maybe?
-=======
 def ingest(dataset_uuid, extract_fun, session, commit=False, dev=False, values_args=None, **kwargs):
     """ generic ingest workflow
         this_dataset_updated_uuid might not be needed in future,
         add a kwarg to control it maybe?
->>>>>>> 55a868a3
     """
 
     ocdn = " ON CONFLICT DO NOTHING" if dev else ""
 
     if extract_fun is None and values_args is None:
-<<<<<<< HEAD
         raise TypeError("need one of extract_fun or values_args")
-
-    (
-        updated_transitive,
-        values_objects,
-        values_dataset_object,
-        make_values_instances,
-        make_values_parents,
-        make_void,
-        make_vocd,
-        make_voqd,
-        make_values_cat,
-        make_values_quant,
-    ) = (
-        extract_fun(dataset_uuid) if values_args is None else values_args
-    )
-=======
-        raise TypeError('need one of extract_fun or values_args')
 
     (updated_transitive, values_objects, values_dataset_object,
      make_values_instances, make_values_parents,
      make_void, make_vocd, make_voqd, make_values_cat, make_values_quant
      ) = extract_fun(dataset_uuid, **kwargs) if values_args is None else values_args
->>>>>>> 55a868a3
 
     q = Queries(session)
     i = InternalIds(q)
@@ -598,23 +438,6 @@
     )
 
     # oh dear https://stackoverflow.com/questions/34708509/how-to-use-returning-with-on-conflict-in-postgresql
-<<<<<<< HEAD
-    res1 = session.execute(
-        sql_text(
-            "WITH ins AS (INSERT INTO objects_internal (type, dataset, updated_transitive, label) VALUES ('path-metadata', :dataset, :updated_transitive, :label) ON CONFLICT DO NOTHING RETURNING id) SELECT id FROM ins UNION ALL SELECT id FROM objects_internal WHERE type = 'path-metadata' AND dataset = :dataset AND updated_transitive = :updated_transitive"
-        ),  # TODO see whether we actually need union all here or whether union by itself is sufficient
-        dict(
-            dataset=dataset_uuid,
-            updated_transitive=updated_transitive,
-            label=f"test-load-for-f001 {isoformat(updated_transitive)}",
-        ),
-    )
-
-    # it is better to use this approach for all top down information
-    # just assume that it is coming from some combination of the metadata files and the file system
-    # and leave it at that, prov can be chased down later if needed
-    this_dataset_updated_uuid = [_ for _, in res1][0]
-=======
     if updated_transitive:
         res1 = session.execute(
             sql_text("WITH ins AS (INSERT INTO objects_internal (type, dataset, updated_transitive, label) VALUES ('path-metadata', :dataset, :updated_transitive, :label) ON CONFLICT DO NOTHING RETURNING id) SELECT id FROM ins UNION ALL SELECT id FROM objects_internal WHERE type = 'path-metadata' AND dataset = :dataset AND updated_transitive = :updated_transitive"),  # TODO see whether we actually need union all here or whether union by itself is sufficient
@@ -627,24 +450,14 @@
     else:
         this_dataset_updated_uuid = None
 
->>>>>>> 55a868a3
     void = make_void(this_dataset_updated_uuid, i)
     vocd = make_vocd(this_dataset_updated_uuid, i)
     voqd = make_voqd(this_dataset_updated_uuid, i)
 
-<<<<<<< HEAD
-    res1_1 = session.execute(
-        sql_text(
-            "INSERT INTO objects (id, id_type, id_internal) VALUES (:id, :id_type, :id) ON CONFLICT DO NOTHING"
-        ),  # FIXME bad ocdn here
-        dict(id=this_dataset_updated_uuid, id_type="quantdb"),
-    )
-=======
     if updated_transitive:
         res1_1 = session.execute(
             sql_text('INSERT INTO objects (id, id_type, id_internal) VALUES (:id, :id_type, :id) ON CONFLICT DO NOTHING'),  # FIXME bad ocdn here
             dict(id=this_dataset_updated_uuid, id_type='quantdb'))
->>>>>>> 55a868a3
 
     vt, params = makeParamsValues(values_objects)
     session.execute(sql_text(f"INSERT INTO objects (id, id_type, id_file) VALUES {vt}{ocdn}"), params)
@@ -676,35 +489,6 @@
         sql_text(f"INSERT INTO obj_desc_inst (object, desc_inst, addr_field, addr_desc_inst) VALUES {vt}{ocdn}"), params
     )
 
-<<<<<<< HEAD
-    vt, params = makeParamsValues(vocd)
-    session.execute(sql_text(f"INSERT INTO obj_desc_cat (object, desc_cat, addr_field) VALUES {vt}{ocdn}"), params)
-
-    vt, params = makeParamsValues(voqd)
-    session.execute(sql_text(f"INSERT INTO obj_desc_quant (object, desc_quant, addr_field) VALUES {vt}{ocdn}"), params)
-
-    vt, params = makeParamsValues(values_cv)
-    session.execute(
-        sql_text(
-            f"INSERT INTO values_cat (value_open, value_controlled, object, desc_inst, desc_cat, instance) VALUES {vt}{ocdn}"
-        ),
-        params,
-    )
-
-    vt, params, bindparams = makeParamsValues(
-        # FIXME LOL the types spec here is atrocious ... but it does work ...
-        # XXX and barring the unfortunate case, which we have now encountered  where
-        # now fixed in the local impl
-        values_qv,
-        row_types=(None, None, None, None, None, JSONB),
-    )
-
-    t = sql_text(
-        f"INSERT INTO values_quant (value, object, desc_inst, desc_quant, instance, value_blob) VALUES {vt}{ocdn}"
-    )
-    tin = t.bindparams(*bindparams)
-    session.execute(tin, params)
-=======
     if vocd:
         vt, params = makeParamsValues(vocd)
         session.execute(sql_text(f'INSERT INTO obj_desc_cat (object, desc_cat, addr_field) VALUES {vt}{ocdn}'), params)
@@ -727,7 +511,6 @@
         t = sql_text(f'INSERT INTO values_quant (value, object, desc_inst, desc_quant, instance, value_blob) VALUES {vt}{ocdn}')
         tin = t.bindparams(*bindparams)
         session.execute(tin, params)
->>>>>>> 55a868a3
 
     if commit:
         session.commit()
@@ -757,21 +540,6 @@
 
     ir = fromJson(blob)
 
-<<<<<<< HEAD
-    updated_transitive = max([i["timestamp_updated"] for i in ir["data"][1:]])  # 1: to skip the dataset object itself
-
-    jpx = [r for r in ir["data"] if "mimetype" in r and r["mimetype"] == "image/jpx"]
-
-    exts = [ext(j) for j in jpx]
-    # hrm = sorted(exts, key=lambda j: j['raw_anat_index'])
-    # max_rai  = max([e['raw_anat_index'] for e in exts])
-    # import math
-    # log_max_rai = math.log10(max_rai)
-
-    # normalize the index by mapping distinct values to the integers
-    nondist = sorted([e["raw_anat_index_v1"] for e in exts])
-    lin_distinct = {v: i for i, v in enumerate(sorted(set([e["raw_anat_index_v1"] for e in exts])))}
-=======
     updated_transitive = max([i['timestamp_updated'] for i in ir['data'][1:]])  # 1: to skip the dataset object itself
 
     jpx = [r for r in ir['data'] if 'mimetype' in r and r['mimetype'] == 'image/jpx']
@@ -785,41 +553,24 @@
     # normalize the index by mapping distinct values to the integers
     nondist = sorted([e['raw_anat_index_v2'] for e in exts])
     lin_distinct = {v:i for i, v in enumerate(sorted(set([e['raw_anat_index_v2'] for e in exts])))}
->>>>>>> 55a868a3
     max_distinct = len(lin_distinct)
     mdp1 = max_distinct + 0.1  # to simplify adding overlap
 
     dd = defaultdict(list)
     for e in exts:
-<<<<<<< HEAD
-        # e['norm_anat_index'] = math.log10(e['raw_anat_index']) / log_max_rai
-        pos = lin_distinct[e["raw_anat_index_v1"]]
-        e["norm_anat_index_v1"] = (pos + 0.55) / mdp1
-        e["norm_anat_index_v1_min"] = pos / mdp1
-        e["norm_anat_index_v1_max"] = (
-            pos + 1.1
-        ) / mdp1  # ensure there is overlap between section for purposes of testing
-=======
         #e['norm_anat_index'] = math.log10(e['raw_anat_index']) / log_max_rai
         pos = lin_distinct[e['raw_anat_index_v2']]
         e['norm_anat_index_v2'] =  (pos + 0.55) / mdp1
         e['norm_anat_index_v2_min'] =  pos / mdp1
         e['norm_anat_index_v2_max'] =  (pos + 1.1) / mdp1  # ensure there is overlap between section for purposes of testing
->>>>>>> 55a868a3
         # TODO norm_anat_index_min
         # TODO norm_anat_index_max
         dd[e["dataset"], e["sample"]].append(e)
     inst_obj_index = dict(dd)
 
-<<<<<<< HEAD
-    max_nai = max([e["norm_anat_index_v1"] for e in exts])
-    min_nain = min([e["norm_anat_index_v1_min"] for e in exts])
-    max_naix = max([e["norm_anat_index_v1_max"] for e in exts])
-=======
     max_nai = max([e['norm_anat_index_v2'] for e in exts])
     min_nain = min([e['norm_anat_index_v2_min'] for e in exts])
     max_naix = max([e['norm_anat_index_v2_max'] for e in exts])
->>>>>>> 55a868a3
 
     if visualize:
         mexts = []
@@ -832,18 +583,11 @@
         _exts = exts
         exts = mexts
         x = list(range(len(exts)))
-<<<<<<< HEAD
-        # ry = sorted([e['raw_anat_index'] for e in exts])
-        ny = sorted([e["norm_anat_index_v1"] for e in exts])
-        nyn = sorted([e["norm_anat_index_v1_min"] for e in exts])
-        nyx = sorted([e["norm_anat_index_v1_max"] for e in exts])
-=======
         #ry = sorted([e['raw_anat_index'] for e in exts])
         idy = [b for a, b in sorted([(e['norm_anat_index_v2'], e['sample']) for e in exts])]
         ny = sorted([e['norm_anat_index_v2'] for e in exts])
         nyn = sorted([e['norm_anat_index_v2_min'] for e in exts])
         nyx = sorted([e['norm_anat_index_v2_max'] for e in exts])
->>>>>>> 55a868a3
         nnx = list(zip(nyn, nyx))
         import pylab as plt
         import seaborn
@@ -916,19 +660,9 @@
 
     def make_values_instances(i):
         values_instances = [
-<<<<<<< HEAD
-            (
-                d.uuid,
-                f,
-                inst["type"],
-                i.luid[inst["desc_inst"]],
-                inst["id_sub"] if "id_sub" in inst else None,
-                inst["id_sam"] if "id_sam" in inst else None,
-=======
             (d.uuid, f, inst['type'], i.luid[inst['desc_inst']],
              inst['id_sub'] if 'id_sub' in inst else None,
              inst['id_sam'] if 'id_sam' in inst else None,
->>>>>>> 55a868a3
             )
             for (d, f), inst in instances.items()
         ]
@@ -975,16 +709,8 @@
             # FIXME this reveals that there are cases where we may not have void for a single file or that the id comes from context and is not embedded
             # figuring out how to turn that around is going to take a bit of thinking
             (this_dataset_updated_uuid, i.cd_mod, i.addr_jpmod),
-<<<<<<< HEAD
-        ] + [
-            (o, i.cd_bot, i.addr_const_null)  # XXX FIXME this is the only way I can think to do this right now ?
-            for o, b in objects.items()
-            if b["id_type"] == "package"
-        ]
-=======
         ] + [(o, i.cd_obj, i.addr_const_null)  # XXX FIXME this is the only way I can think to do this right now ?
              for o, b in objects.items() if b['id_type'] == 'package']
->>>>>>> 55a868a3
 
         return vocd
 
@@ -1017,22 +743,12 @@
             for e in exts
             for k, cd in (("modality", i.cd_mod),)
         ] + [
-<<<<<<< HEAD
-            (
-                None,
-                i.ct_hack,
-                e["object"].uuid,
-                i.id_nerve_volume,
-                i.cd_bot,  # if we mess this up the fk ok obj_desc_cat will catch it :)
-                luinst[e["dataset"].uuid, e["sample"]],  # get us the instance
-=======
             (None,
              i.ct_hack,
              e['object'].uuid,
              i.id_nerve_volume,
              i.cd_obj,  # if we mess this up the fk ok obj_desc_cat will catch it :)
              luinst[e['dataset'].uuid, e['sample']],  # get us the instance
->>>>>>> 55a868a3
             )
             for e in exts
         ]
@@ -1052,42 +768,20 @@
             )
             for e in exts
             for k, qd in (
-<<<<<<< HEAD
-                # ('raw_anat_index', qd_rai),  # XXX this is a bad place to store object -> field -> qd mappings also risks mismatch on address
-                ("norm_anat_index_v1", i.qd_nai),
-                ("norm_anat_index_v1_min", i.qd_nain),
-                ("norm_anat_index_v1_max", i.qd_naix),
-=======
                     #('raw_anat_index', qd_rai),  # XXX this is a bad place to store object -> field -> qd mappings also risks mismatch on address
                     ('norm_anat_index_v2', i.qd_nai),
                     ('norm_anat_index_v2_min', i.qd_nain),
                     ('norm_anat_index_v2_max', i.qd_naix),
->>>>>>> 55a868a3
             )
         ]
         return values_qv
 
-<<<<<<< HEAD
-    return (
-        updated_transitive,
-        values_objects,
-        values_dataset_object,
-        make_values_instances,
-        make_values_parents,
-        make_void,
-        make_vocd,
-        make_voqd,
-        make_values_cat,
-        make_values_quant,
-    )
-=======
     return (updated_transitive, values_objects, values_dataset_object,
             make_values_instances, make_values_parents,
             make_void, make_vocd, make_voqd,
             make_values_cat, make_values_quant,
             )
 
->>>>>>> 55a868a3
     # this is where things get annoying with needing selects on instance measured
 
 
