from fastapi import FastAPI
from fastapi.middleware.wsgi import WSGIMiddleware

from quantdb.api_server import app as flask_app

app = FastAPI()

app.mount("/", WSGIMiddleware(flask_app))

if __name__ == '__main__':
    import uvicorn

<<<<<<< HEAD
    uvicorn.run("quantdb.main:app", host="127.0.0.1", port=8990, reload=True)
=======
    uvicorn.run('quantdb.main:app', host='127.0.0.1', port=8990, reload=True)
>>>>>>> 19772669
<|MERGE_RESOLUTION|>--- conflicted
+++ resolved
@@ -5,13 +5,9 @@
 
 app = FastAPI()
 
-app.mount("/", WSGIMiddleware(flask_app))
+app.mount('/', WSGIMiddleware(flask_app))
 
 if __name__ == '__main__':
     import uvicorn
 
-<<<<<<< HEAD
-    uvicorn.run("quantdb.main:app", host="127.0.0.1", port=8990, reload=True)
-=======
-    uvicorn.run('quantdb.main:app', host='127.0.0.1', port=8990, reload=True)
->>>>>>> 19772669
+    uvicorn.run('quantdb.main:app', host='127.0.0.1', port=8990, reload=True)