import json
import pprint

from flask_sqlalchemy import SQLAlchemy

from quantdb.api import make_app
from quantdb.utils import log


def test():
    db = SQLAlchemy()
    app = make_app(db=db, dev=True)
    client = app.test_client()
    runner = app.test_cli_runner()

    dataset_uuid = "aa43eda8-b29a-4c25-9840-ecbd57598afc"
    some_object = "414886a9-9ec7-447e-b4d8-3ae42fda93b7"  # XXX FAKE
    actual_package_uuid = "15bcbcd5-b054-40ef-9b5c-6a260d441621"
    base = "http://localhost:8989/api/1/"
    urls = (
        f"{base}values/inst",
        f"{base}values/inst?dataset={dataset_uuid}",
        f"{base}values/inst?dataset={dataset_uuid}&union-cat-quant=true",
        f"{base}values/inst?dataset={dataset_uuid}&aspect=distance&aspect=time",
        f"{base}values/inst?dataset={dataset_uuid}&aspect=distance&value-quant-min=0.5",
        f"{base}values/inst?desc-inst=nerve-volume",
        f"{base}objects?dataset={dataset_uuid}",
        f"{base}objects?dataset={dataset_uuid}&aspect=distance",
        f"{base}objects?dataset={dataset_uuid}&aspect=distance&value-quant-min=0.5",  # expect nothing
        f"{base}objects?dataset={dataset_uuid}&aspect=distance&value-quant-min=0.5&union-cat-quant=true",
        f"{base}objects?dataset={dataset_uuid}&subject=sub-f001",
        f"{base}objects?subject=sub-f001",
        f"{base}objects?subject=sub-f001&union-cat-quant=true",
        f"{base}objects?subject=sub-f001&subject=sub-f002&subject=sub-f003&subject=sub-f004&subject=sub-f005",
        f"{base}objects?subject=sub-f001&subject=sub-f002&subject=sub-f003&subject=sub-f004&subject=sub-f005&union-cat-quant=true",
        f"{base}objects?subject=sub-f001&desc-cat=none&value-quant-min=0.5&union-cat-quant=true",
        f"{base}objects?subject=sub-f001&desc-cat=none&aspect=distance&value-quant-min=0.5&union-cat-quant=true",
        f"{base}objects?subject=sub-f001&aspect=distance&value-quant-min=0.5&union-cat-quant=true",
        f"{base}objects?aspect=distance&value-quant-min=0.5&union-cat-quant=true",
        f"{base}objects?desc-cat=none&aspect=distance&value-quant-min=0.5&union-cat-quant=true",
        f"{base}objects?desc-cat=none&aspect=distance&value-quant-min=0.5",
        f"{base}objects?aspect=distance&value-quant-min=0.5",
        f"{base}objects?aspect=distance&value-quant-min=0.5&source-only=true",
        f"{base}objects?desc-inst=nerve-volume&aspect=distance&value-quant-min=0.5&source-only=true",
        # values-quant
<<<<<<< HEAD
        f"{base}values/quant?dataset={dataset_uuid}&aspect=distance",
        f"{base}values/quant?object={actual_package_uuid}&aspect=distance",
        f"{base}values/quant?aspect=distance",
        f"{base}values/quant?aspect=distance-via-reva-ft-sample-id-normalized-v1",
=======
        f'{base}values/quant?dataset={dataset_uuid}&aspect=distance',
        f'{base}values/quant?object={actual_package_uuid}&aspect=distance',
        f'{base}values/quant?aspect=distance',
        f'{base}values/quant?aspect=distance-via-reva-ft-sample-id-normalized-v1',
        f'{base}values/quant?aspect=distance-via-reva-ft-sample-id-normalized-v1&agg-type=instance',
        f'{base}values/quant?aspect=distance-via-reva-ft-sample-id-normalized-v1&value-quant-min=0.4&value-quant-max=0.7',

>>>>>>> e4673889
        # values-cat
        f"{base}values/cat?object={actual_package_uuid}",
        f"{base}values/cat?object={actual_package_uuid}&union-cat-quant=true",  # shouldn't need it in this case
        f"{base}values/cat-quant?object={actual_package_uuid}",
        f"{base}values/cat-quant?object={actual_package_uuid}&union-cat-quant=true",
        # values-cat-quant
        f"{base}values?dataset={dataset_uuid}&aspect=distance&value-quant-min=0.5",
        f"{base}values?dataset={dataset_uuid}&aspect=distance&value-quant-min=0.5&union-cat-quant=true",
        f"{base}values?object={actual_package_uuid}",
        f"{base}values?object={actual_package_uuid}&union-cat-quant=true",
        f"{base}values/inst?object={actual_package_uuid}",
        f"{base}values/inst?object={actual_package_uuid}&union-cat-quant=true",
        # prov
        f"{base}values/inst?prov=true",
        f"{base}values/quant?aspect=distance&prov=true",
        f"{base}values/cat?object={actual_package_uuid}",
        f"{base}values/cat?object={actual_package_uuid}&prov=true",  # FIXME somehow this has a 3x increase in records, and non-distinct
        f"{base}values/cat-quant?object={actual_package_uuid}&union-cat-quant=true",
        f"{base}values/cat-quant?object={actual_package_uuid}&union-cat-quant=true&prov=true",
        f"{base}values/cat-quant",
        f"{base}values/cat-quant?prov=true",
        f"{base}values/cat-quant?union-cat-quant=true",
        f"{base}values/cat-quant?union-cat-quant=true&prov=true",
        # desc
        f"{base}desc/inst",
        f"{base}desc/cat",
        f"{base}desc/quant",
        f"{base}desc/inst?include-unused=true",
        f"{base}desc/cat?include-unused=true",
        f"{base}desc/quant?include-unused=true",
        # descriptor values
        f"{base}terms",
        f"{base}aspects",
        f"{base}units",
        f"{base}terms?include-unused=true",
        f"{base}aspects?include-unused=true",
        f"{base}units?include-unused=true",
        # TODO maybe shapes here as well?
    )
    # log.setLevel(9)
    resps = []
    for url in urls:
        log.debug(url)
        resp = client.get(url)
        resp.ok = resp.status_code < 400
        resp.url = resp.request.url
        resp.content = resp.data
        resps.append(json.loads(resp.data.decode()))

    pprint.pprint(resps, width=120)
    # (i := 6, resps[i], urls[i])
    # q = client.get(f'{base}values/quant?dataset={dataset_uuid}&aspect=distance&return-query=true').data.decode()
    # q = client.get(f'{base}values/cat?object={actual_package_uuid}&prov=true&return-query=true').data.decode()
    # print(q)
    breakpoint()<|MERGE_RESOLUTION|>--- conflicted
+++ resolved
@@ -43,12 +43,6 @@
         f"{base}objects?aspect=distance&value-quant-min=0.5&source-only=true",
         f"{base}objects?desc-inst=nerve-volume&aspect=distance&value-quant-min=0.5&source-only=true",
         # values-quant
-<<<<<<< HEAD
-        f"{base}values/quant?dataset={dataset_uuid}&aspect=distance",
-        f"{base}values/quant?object={actual_package_uuid}&aspect=distance",
-        f"{base}values/quant?aspect=distance",
-        f"{base}values/quant?aspect=distance-via-reva-ft-sample-id-normalized-v1",
-=======
         f'{base}values/quant?dataset={dataset_uuid}&aspect=distance',
         f'{base}values/quant?object={actual_package_uuid}&aspect=distance',
         f'{base}values/quant?aspect=distance',
@@ -56,7 +50,6 @@
         f'{base}values/quant?aspect=distance-via-reva-ft-sample-id-normalized-v1&agg-type=instance',
         f'{base}values/quant?aspect=distance-via-reva-ft-sample-id-normalized-v1&value-quant-min=0.4&value-quant-max=0.7',
 
->>>>>>> e4673889
         # values-cat
         f"{base}values/cat?object={actual_package_uuid}",
         f"{base}values/cat?object={actual_package_uuid}&union-cat-quant=true",  # shouldn't need it in this case
